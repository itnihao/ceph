// -*- mode:C++; tab-width:8; c-basic-offset:2; indent-tabs-mode:t -*- 
// vim: ts=8 sw=2 smarttab
/*
 * Ceph - scalable distributed file system
 *
 * Copyright (C) 2004-2006 Sage Weil <sage@newdream.net>
 *
 * This is free software; you can redistribute it and/or
 * modify it under the terms of the GNU Lesser General Public
 * License version 2.1, as published by the Free Software 
 * Foundation.  See file COPYING.
 * 
 */



#include "PG.h"
#include "config.h"
#include "OSD.h"

#include "common/Timer.h"

#include "messages/MOSDOp.h"
#include "messages/MOSDPGNotify.h"
#include "messages/MOSDPGLog.h"
#include "messages/MOSDPGRemove.h"
#include "messages/MOSDPGInfo.h"
#include "messages/MOSDPGTrim.h"

#include "messages/MOSDSubOp.h"
#include "messages/MOSDSubOpReply.h"

#include <sstream>

#define DOUT_SUBSYS osd
#undef dout_prefix
#define dout_prefix _prefix(this, osd->whoami, osd->osdmap)
static ostream& _prefix(const PG *pg, int whoami, OSDMap *osdmap) {
  return *_dout << "osd" << whoami << " " << (osdmap ? osdmap->get_epoch():0) << " " << *pg << " ";
}

/******* PGLog ********/

void PG::Log::copy_after(const Log &other, eversion_t v) 
{
  head = other.head;
  tail = other.tail;
  for (list<Entry>::const_reverse_iterator i = other.log.rbegin();
       i != other.log.rend();
       i++) {
    if (i->version <= v) {
      tail = i->version;
      break;
    }
    assert(i->version > v);
    log.push_front(*i);
  }
}

bool PG::Log::copy_after_unless_divergent(const Log &other, eversion_t split, eversion_t floor) 
{
  assert(split >= other.tail);
  assert(floor >= other.tail);
  assert(floor <= split);
  head = tail = other.head;
  
  /* runs on replica.  split is primary's log.head.  floor is how much they want.
     split tell us if the primary is divergent.. e.g.:
     -> i am A, B is primary, split is 2'6, floor is 2'2.
A     B     C
2'2         2'2
2'3   2'3   2'3
2'4   2'4   2'4
3'5 | 2'5   2'5
3'6 | 2'6
3'7 |
3'8 |
3'9 |
      -> i return full backlog.
  */

  for (list<Entry>::const_reverse_iterator i = other.log.rbegin();
       i != other.log.rend();
       i++) {
    // is primary divergent? 
    // e.g. my 3'6 vs their 2'6 split
    if (i->version.version == split.version && i->version.epoch > split.epoch) {
      clear();
      return false;   // divergent!
    }
    if (i->version == floor) break;
    assert(i->version > floor);

    // e.g. my 2'23 > '12
    log.push_front(*i);
  }
  tail = floor;
  return true;
}

void PG::Log::copy_non_backlog(const Log &other)
{
  if (other.backlog) {
    head = other.head;
    tail = other.tail;
    for (list<Entry>::const_reverse_iterator i = other.log.rbegin();
         i != other.log.rend();
         i++) 
      if (i->version > tail)
        log.push_front(*i);
      else
        break;
  } else {
    *this = other;
  }
}



void PG::IndexedLog::trim(ObjectStore::Transaction& t, eversion_t s) 
{
  if (backlog && s < tail)
    s = tail;

  if (complete_to != log.end() &&
      complete_to->version <= s) {
    generic_dout(0) << " bad trim to " << s << " when complete_to is " << complete_to->version
		    << " on " << *this << dendl;
  }

  while (!log.empty()) {
    Entry &e = *log.begin();
    if (e.version > s)
      break;
    generic_dout(20) << "trim " << e << dendl;
    unindex(e);         // remove from index,
    log.pop_front();    // from log
  }

  // raise tail?
  if (backlog)
    backlog = false;
  if (tail < s)
    tail = s;
}


void PG::IndexedLog::trim_write_ahead(eversion_t last_update) 
{
  while (!log.empty() &&
         log.rbegin()->version > last_update) {
    // remove from index
    unindex(*log.rbegin());
    
    // remove
    log.pop_back();
  }
}

void PG::trim_write_ahead()
{
  if (info.last_update < log.head) {
    dout(10) << "trim_write_ahead (" << info.last_update << "," << log.head << "]" << dendl;
    log.trim_write_ahead(info.last_update);
  } else {
    assert(info.last_update == log.head);
    dout(10) << "trim_write_ahead last_update=head=" << info.last_update << dendl;
  }

}

void PG::proc_replica_log(ObjectStore::Transaction& t, Info &oinfo, Log &olog, Missing& omissing, int from)
{
  dout(10) << "proc_replica_log for osd" << from << ": " << olog << " " << omissing << dendl;
  assert(!is_active());

  if (!have_master_log) {
    // merge log into our own log to build master log.  no need to
    // make any adjustments to their missing map; we are taking their
    // log to be authoritative (i.e., their entries are by definitely
    // non-divergent).
    merge_log(t, oinfo, olog, from);

  } else if (is_acting(from)) {
    // replica.  have master log. 
    // populate missing; check for divergence
    
    /*
      basically what we're doing here is rewinding the remote log,
      dropping divergent entries, until we find something that matches
      our master log.  we then reset last_update to reflect the new
      point up to which missing is accurate.

      later, in activate(), missing will get wound forward again and
      we will send the peer enough log to arrive at the same state.
    */

    list<Log::Entry>::reverse_iterator pp = olog.log.rbegin();
    eversion_t lu = oinfo.last_update;
    while (pp != olog.log.rend()) {
      Log::Entry& oe = *pp;

      // don't continue past the tail of our log.
      if (oe.version <= log.tail)
	break;

      if (!log.objects.count(oe.soid)) {
        dout(10) << " had " << oe << " new dne : divergent, ignoring" << dendl;
        ++pp;
        continue;
      }
      
      Log::Entry& ne = *log.objects[oe.soid];
      if (ne.version == oe.version) {
	dout(10) << " had " << oe << " new " << ne << " : match, stopping" << dendl;
	break;
      }
      if (ne.version > oe.version) {
	dout(10) << " had " << oe << " new " << ne << " : new will supercede" << dendl;
      } else {
	if (oe.is_delete()) {
	  if (ne.is_delete()) {
	    // old and new are delete
	    dout(20) << " had " << oe << " new " << ne << " : both deletes" << dendl;
	  } else {
	    // old delete, new update.
	    dout(20) << " had " << oe << " new " << ne << " : missing" << dendl;
	    omissing.add(ne.soid, ne.version, eversion_t());
	  }
	} else {
	  if (ne.is_delete()) {
	    // old update, new delete
	    dout(10) << " had " << oe << " new " << ne << " : new will supercede" << dendl;
	    omissing.rm(oe.soid, oe.version);
	  } else {
	    // old update, new update
	    dout(10) << " had " << oe << " new " << ne << " : new will supercede" << dendl;
	    omissing.revise_need(ne.soid, ne.version);
	  }
	}
      }

      ++pp;
      if (pp != olog.log.rend())
        lu = pp->version;
      else
        lu = olog.tail;
    }    

    if (lu < oinfo.last_update) {
      dout(10) << " peer osd" << from << " last_update now " << lu << dendl;
      oinfo.last_update = lu;
      if (lu < oinfo.last_complete)
	oinfo.last_complete = lu;
      if (lu < oldest_update) {
        dout(10) << " oldest_update now " << lu << dendl;
        oldest_update = lu;
      }
    }
  }

  peer_info[from] = oinfo;
  dout(10) << " peer osd" << from << " now " << oinfo << dendl;

  search_for_missing(oinfo, &omissing, from);
  peer_missing[from].swap(omissing);
}


/*
 * merge an old (possibly divergent) log entry into the new log.  this 
 * happens _after_ new log items have been assimilated.  thus, we assume
 * the index already references newer entries (if present), and missing
 * has been updated accordingly.
 *
 * return true if entry is not divergent.
 */
bool PG::merge_old_entry(ObjectStore::Transaction& t, Log::Entry& oe)
{
  if (log.objects.count(oe.soid)) {
    Log::Entry &ne = *log.objects[oe.soid];  // new(er?) entry
    
    if (ne.version > oe.version) {
      dout(20) << "merge_old_entry  had " << oe << " new " << ne << " : older, missing" << dendl;
      assert(ne.is_delete() || missing.is_missing(ne.soid));
      return false;
    }
    if (ne.version == oe.version) {
      dout(20) << "merge_old_entry  had " << oe << " new " << ne << " : same" << dendl;
      return true;
    }

    if (oe.is_delete()) {
      if (ne.is_delete()) {
	// old and new are delete
	dout(20) << "merge_old_entry  had " << oe << " new " << ne << " : both deletes" << dendl;
      } else {
	// old delete, new update.
	dout(20) << "merge_old_entry  had " << oe << " new " << ne << " : missing" << dendl;
	assert(missing.is_missing(oe.soid));
      }
    } else {
      if (ne.is_delete()) {
	// old update, new delete
	dout(20) << "merge_old_entry  had " << oe << " new " << ne << " : new delete supercedes" << dendl;
	missing.rm(oe.soid, oe.version);
      } else {
	// old update, new update
	dout(20) << "merge_old_entry  had " << oe << " new " << ne << " : new item supercedes" << dendl;
	missing.revise_need(ne.soid, ne.version);
      }
    }
  } else {
    if (oe.is_delete()) {
      dout(20) << "merge_old_entry  had " << oe << " new dne : ok" << dendl;      
    } else {
      dout(20) << "merge_old_entry  had " << oe << " new dne : deleting" << dendl;
      t.remove(coll, oe.soid);
      missing.rm(oe.soid, oe.version);
    }
  }
  return false;
}

void PG::merge_log(ObjectStore::Transaction& t,
		   Info &oinfo, Log &olog, int fromosd)
{
  dout(10) << "merge_log " << olog << " from osd" << fromosd
           << " into " << log << dendl;
  bool changed = false;

  if (log.empty() ||
      (olog.tail > log.head && olog.backlog)) { // e.g. log=(0,20] olog=(40,50]+backlog) 

    if (is_primary()) {
      // we should have our own backlog already; see peer() code where
      // we request this.
    } else {
      // primary should have requested our backlog during peer().
    }

    hash_map<sobject_t, Log::Entry*> old_objects;
    old_objects.swap(log.objects);

    // swap in other log and index
    log.log.swap(olog.log);
    log.index();

    // first, find split point (old log.head) in new log.
    // adjust oldest_updated as needed.
    list<Log::Entry>::iterator p = log.log.end();
    while (p != log.log.begin()) {
      p--;
      if (p->version <= log.head) {
	dout(10) << "merge_log split point is " << *p << dendl;

	if (p->version < log.head && p->version < oldest_update) {
	  dout(10) << "merge_log oldest_update " << oldest_update << " -> "
		   << p->version << dendl;
	  oldest_update = p->version;
	}

	if (p->version == log.head)
	  p++;       // move past the split point, if it also exists in our old log...
	break;
      }
    }
    
    // then add all new items (_after_ split) to missing
    for (; p != log.log.end(); p++) {
      Log::Entry &ne = *p;
      dout(20) << "merge_log merging " << ne << dendl;
      missing.add_next_event(ne);
      if (ne.is_delete())
	t.remove(coll, ne.soid);
    }

    // find any divergent or removed items in old log.
    //  skip anything not in the index.
    for (p = olog.log.begin();
	 p != olog.log.end();
	 p++) {
      Log::Entry &oe = *p;                      // old entry
      if (old_objects.count(oe.soid) &&
	  old_objects[oe.soid] == &oe)
	merge_old_entry(t, oe);
    }

    info.last_update = log.head = olog.head;
    info.log_tail = log.tail = olog.tail;
    info.log_backlog = log.backlog = olog.backlog;
    if (oinfo.stats.reported < info.stats.reported)   // make sure reported always increases
      oinfo.stats.reported = info.stats.reported;
    info.stats = oinfo.stats;
    changed = true;
  } 

  else {
    // try to merge the two logs?

    // extend on tail?
    //  this is just filling in history.  it does not affect our
    //  missing set, as that should already be consistent with our
    //  current log.
    // FIXME: what if we have backlog, but they have lower tail?
    if (olog.tail < log.tail && olog.head >= log.tail && !log.backlog) {
      dout(10) << "merge_log extending tail to " << olog.tail
               << (olog.backlog ? " +backlog":"")
	       << dendl;
      list<Log::Entry>::iterator from = olog.log.begin();
      list<Log::Entry>::iterator to;
      for (to = from;
           to != olog.log.end();
           to++) {
        if (to->version > log.tail)
	  break;
        log.index(*to);
        dout(15) << *to << dendl;
      }
      assert(to != olog.log.end());
      
      // splice into our log.
      log.log.splice(log.log.begin(),
                     olog.log, from, to);
      
      info.log_tail = log.tail = olog.tail;
      info.log_backlog = log.backlog = olog.backlog;
      changed = true;
    }
    
    // extend on head?
    if (olog.head > log.head &&
        olog.tail <= log.head) {
      dout(10) << "merge_log extending head to " << olog.head << dendl;
      
      // find start point in olog
      list<Log::Entry>::iterator to = olog.log.end();
      list<Log::Entry>::iterator from = olog.log.end();
      eversion_t lower_bound = olog.tail;
      while (1) {
        if (from == olog.log.begin())
	  break;
        from--;
        dout(20) << "  ? " << *from << dendl;
        if (from->version <= log.head) {
	  dout(20) << "merge_log cut point (usually last shared) is " << *from << dendl;
	  lower_bound = from->version;
          from++;
          break;
        }
      }

      // index, update missing, delete deleted
      for (list<Log::Entry>::iterator p = from; p != to; p++) {
	Log::Entry &ne = *p;
        dout(20) << "merge_log " << ne << dendl;
	log.index(ne);
	missing.add_next_event(ne);
	if (ne.is_delete())
	  t.remove(coll, ne.soid);
      }
      
      // move aside divergent items
      list<Log::Entry> divergent;
      while (!log.log.empty()) {
	Log::Entry &oe = *log.log.rbegin();
	/*
	 * look at eversion.version here.  we want to avoid a situation like:
	 *  our log: 100'10 (0'0) m 10000004d3a.00000000/head by client4225.1:18529
	 *  new log: 122'10 (0'0) m 10000004d3a.00000000/head by client4225.1:18529
	 *  lower_bound = 100'9
	 * i.e, same request, different version.  If the eversion.version is > the
	 * lower_bound, we it is divergent.
	 */
	if (oe.version.version <= lower_bound.version)
	  break;
	dout(10) << "merge_log divergent " << oe << dendl;
	divergent.push_front(oe);
	log.log.pop_back();
      }

      // splice
      log.log.splice(log.log.end(), 
                     olog.log, from, to);
      
      info.last_update = log.head = olog.head;
      if (oinfo.stats.reported < info.stats.reported)   // make sure reported always increases
	oinfo.stats.reported = info.stats.reported;
      info.stats = oinfo.stats;

      // process divergent items
      if (!divergent.empty()) {
	// removing items screws screws our index
	log.index();   
	for (list<Log::Entry>::iterator d = divergent.begin(); d != divergent.end(); d++)
	  merge_old_entry(t, *d);
      }

      changed = true;
    }
  }
  
  dout(10) << "merge_log result " << log << " " << missing << " changed=" << changed << dendl;
  //log.print(cout);

  if (changed) {
    write_info(t);
    write_log(t);
  }
}

/*
 * Process information from a replica to determine if it could have any
 * objects that i need.
 *
 * TODO: if the missing set becomes very large, this could get expensive.
 * Instead, we probably want to just iterate over our unfound set.
 */
void PG::search_for_missing(const Info &oinfo, const Missing *omissing,
			    int fromosd)
{
  bool stats_updated = false;

  // found items?
  for (map<sobject_t,Missing::item>::iterator p = missing.missing.begin();
       p != missing.missing.end();
       ++p) {
    const sobject_t &soid(p->first);
    eversion_t need = p->second.need;
    eversion_t have = p->second.have;
    if (oinfo.last_update < need) {
      dout(10) << "search_for_missing " << soid << " " << need
	       << " also missing on osd" << fromosd
	       << " (last_update " << oinfo.last_update << " < needed " << need << ")"
	       << dendl;
      continue;
    }
    if (oinfo.last_complete < need) {
      if (!omissing) {
	// We know that the peer lacks some objects at the revision we need.
	// Without the peer's missing set, we don't know whether it has this
	// particular object or not.
	dout(10) << __func__ << " " << soid << " " << need
		 << " might also be missing on osd" << fromosd << dendl;
	continue;
      }

      if (omissing->is_missing(soid)) {
	dout(10) << "search_for_missing " << soid << " " << need
		 << " also missing on osd" << fromosd << dendl;
	continue;
      }
    }
    dout(10) << "search_for_missing " << soid << " " << need
	     << " is on osd" << fromosd << dendl;

    map<sobject_t, set<int> >::iterator ml = missing_loc.find(soid);
    if (ml == missing_loc.end()) {
      hash_map<sobject_t, list<class Message*> >::iterator wmo =
	waiting_for_missing_object.find(soid);
      if (wmo != waiting_for_missing_object.end()) {
	osd->take_waiters(wmo->second);
      }
      stats_updated = true;
      missing_loc[soid].insert(fromosd);
    }
    else {
      ml->second.insert(fromosd);
    }
  }
  if (stats_updated) {
    update_stats();
  }

  dout(20) << "search_for_missing missing " << missing.missing << dendl;
}

void PG::discover_all_missing(map< int, map<pg_t,PG::Query> > &query_map)
{
  assert(missing.have_missing());

  dout(10) << __func__ << " "
	   << missing.num_missing() << " missing, "
	   << get_num_unfound() << " unfound"
	   << dendl;

  std::set<int>::const_iterator m = might_have_unfound.begin();
  std::set<int>::const_iterator mend = might_have_unfound.end();
  for (; m != mend; ++m) {
    int peer(*m);
    
    if (!osd->osdmap->is_up(peer)) {
      dout(20) << __func__ << " skipping down osd" << peer << dendl;
      continue;
    }

    // If we've requested any of this stuff, the Missing information
    // should be on its way.
    // TODO: coalsce requested_* into a single data structure
    if (peer_missing.find(peer) != peer_missing.end()) {
      dout(20) << __func__ << ": osd" << peer
	       << ": we already have Missing" << dendl;
      continue;
    }
    if (peer_log_requested.find(peer) != peer_log_requested.end()) {
      dout(20) << __func__ << ": osd" << peer
	       << ": in peer_log_requested" << dendl;
      continue;
    }
    if (peer_backlog_requested.find(peer) != peer_backlog_requested.end()) {
      dout(20) << __func__ << ": osd" << peer
	       << ": in peer_backlog_requested" << dendl;
      continue;
    }
    if (peer_missing_requested.find(peer) != peer_missing_requested.end()) {
      dout(20) << __func__ << ": osd" << peer
	       << ": in peer_missing_requested" << dendl;
      continue;
    }

    // Request missing
    dout(10) << __func__ << ": osd" << peer << ": requesting Missing"
	     << dendl;
    peer_missing_requested.insert(peer);
    query_map[peer][info.pgid] =
      PG::Query(PG::Query::MISSING, info.history);
  }
}

// ===============================================================
// BACKLOG

bool PG::build_backlog_map(map<eversion_t,Log::Entry>& omap)
{
  dout(10) << "build_backlog_map requested epoch " << generate_backlog_epoch << dendl;

  unlock();

  vector<sobject_t> olist;
  osd->store->collection_list(coll, olist);

  for (vector<sobject_t>::iterator it = olist.begin();
       it != olist.end();
       it++) {
    sobject_t poid = *it;

    Log::Entry e;
    e.soid = poid;
    bufferlist bv;
    int r = osd->store->getattr(coll, poid, OI_ATTR, bv);
    if (r < 0)
      continue;  // musta just been deleted!
    object_info_t oi(bv);
    e.version = oi.version;
    e.prior_version = oi.prior_version;
    e.reqid = oi.last_reqid;
    e.mtime = oi.mtime;
    if (e.soid.snap && e.soid.snap < CEPH_NOSNAP) {
      e.op = Log::Entry::CLONE;
      ::encode(oi.snaps, e.snaps);
    } else {
      e.op = Log::Entry::BACKLOG;           // FIXME if/when we do smarter op codes!
    }

    omap[e.version] = e;

    lock();
    dout(10) << "build_backlog_map  " << e << dendl;
    if (!generate_backlog_epoch || osd->is_stopping()) {
      dout(10) << "build_backlog_map aborting" << dendl;
      return false;
    }
    unlock();
  }
  lock();
  dout(10) << "build_backlog_map done: " << omap.size() << " objects" << dendl;
  if (!generate_backlog_epoch) {
    dout(10) << "build_backlog_map aborting" << dendl;
    return false;
  }
  return true;
}

void PG::assemble_backlog(map<eversion_t,Log::Entry>& omap)
{
  dout(10) << "assemble_backlog for " << log << ", " << omap.size() << " objects" << dendl;
  
  assert(!log.backlog);
  log.backlog = true;
  info.log_backlog = true;

  /*
   * note that we don't create prior_version backlog entries for
   * objects that no longer exist (i.e., those for which there is a
   * delete entry in the log).  that's maybe a bit sloppy, but not a
   * problem, since we mainly care about generating an accurate
   * missing map, and an object that was deleted should obviously not
   * end up as missing.
   */

  /*
   * first pass inserts any prior_version backlog entries into the
   * ordered map.  second pass adds it to the log.
   */

  map<eversion_t,Log::Entry>::iterator i = omap.begin();
  while (i != omap.end()) {
    Log::Entry& be = i->second;

    dout(15) << " " << be << dendl;

    /*
     * we can skip an object if
     *  - is already in the log AND
     *    - it is a totally new object OR
     *    - the prior_version is also already in the log
     * otherwise, if we have the object, include a prior_version backlog entry.
     */
    if (log.objects.count(be.soid)) {
      Log::Entry *le = log.objects[be.soid];
      
      // note the prior version
      if (le->prior_version == eversion_t() ||  // either new object, or
	  le->prior_version >= log.tail) {      // prior_version also already in log
	dout(15) << " skipping " << be << " (have " << *le << ")" << dendl;
      } else {
	be.version = le->prior_version;
	be.reqid = osd_reqid_t();
	dout(15) << "   adding prior_version " << be << " (have " << *le << ")" << dendl;
	omap[be.version] = be;
	// don't try to index: this is the prior_version backlog entry
      }
      omap.erase(i++);
    } else {
      i++;
    }
  }

  for (map<eversion_t,Log::Entry>::reverse_iterator i = omap.rbegin();
       i != omap.rend();
       i++) {
    Log::Entry& be = i->second;
    dout(15) << "   adding " << be << dendl;
    log.log.push_front(be);
    if (be.reqid != osd_reqid_t())   // don't index prior_version backlog entries
      log.index( *log.log.begin() );
  }
}


void PG::drop_backlog()
{
  dout(10) << "drop_backlog for " << log << dendl;
  //log.print(cout);

  assert(log.backlog);
  log.backlog = false;
  info.log_backlog = false;
  
  while (!log.log.empty()) {
    Log::Entry &e = *log.log.begin();
    if (e.version > log.tail) break;

    dout(15) << "drop_backlog trimming " << e << dendl;
    log.unindex(e);
    log.log.pop_front();
  }
}





ostream& PG::Log::print(ostream& out) const 
{
  out << *this << std::endl;
  for (list<Entry>::const_iterator p = log.begin();
       p != log.end();
       p++) 
    out << *p << std::endl;
  return out;
}

ostream& PG::IndexedLog::print(ostream& out) const 
{
  out << *this << std::endl;
  for (list<Entry>::const_iterator p = log.begin();
       p != log.end();
       p++) {
    out << *p << " " << (logged_object(p->soid) ? "indexed":"NOT INDEXED") << std::endl;
    assert(!p->reqid_is_indexed() || logged_req(p->reqid));
  }
  return out;
}





/******* PG ***********/
bool PG::is_all_uptodate() const
{
  assert(is_primary());

  bool uptodate = true;

  if (up != acting) {
    dout(10) << __func__ << ": the set of UP osds is not the same as the "
	     << "set of ACTING osds." << dendl;
    uptodate = false;
  }

  if (missing.num_missing()) {
    dout(10) << __func__ << ": primary has " << missing.num_missing() << dendl;
    uptodate = false;
  }

  vector<int>::const_iterator end = acting.end();
  vector<int>::const_iterator a = acting.begin();
  assert(a != end);
  ++a;
  for (; a != end; ++a) {
    int peer = *a;
    map<int, Missing>::const_iterator pm = peer_missing.find(peer);
    if (pm == peer_missing.end()) {
      dout(10) << __func__ << ": osd" << peer << " don't have missing set" << dendl;
      uptodate = false;
      continue;
    }
    if (pm->second.num_missing()) {
      dout(10) << __func__ << ": osd" << peer << " has " << pm->second.num_missing() << " missing" << dendl;
      uptodate = false;
    }
  }

  if (uptodate)
    dout(10) << __func__ << ": everyone is uptodate" << dendl;
  return uptodate;
}

void PG::generate_past_intervals()
{
  // Do we already have the intervals we want?
  map<epoch_t,Interval>::const_iterator pif = past_intervals.begin();
  if (pif != past_intervals.end()) {
    if (pif->first <= info.history.last_epoch_clean) {
      dout(10) << __func__ << ": already have past intervals back to "
	       << info.history.last_epoch_clean << dendl;
      return;
    }
    past_intervals.clear();
  }

  epoch_t first_epoch = 0;
  epoch_t stop = MAX(1, info.history.last_epoch_clean);
  epoch_t last_epoch = info.history.same_acting_since - 1;
  dout(10) << __func__ << " over epochs " << stop << "-" << last_epoch << dendl;

  OSDMap *nextmap = osd->get_map(last_epoch);
  for (;
       last_epoch >= stop;
       last_epoch = first_epoch - 1) {
    OSDMap *lastmap = nextmap;
    vector<int> tup, tacting;
    lastmap->pg_to_up_acting_osds(get_pgid(), tup, tacting);
    
    // calc first_epoch, first_map
    for (first_epoch = last_epoch; first_epoch > stop; first_epoch--) {
      nextmap = osd->get_map(first_epoch-1);
      vector<int> t;
      nextmap->pg_to_acting_osds(get_pgid(), t);
      if (t != tacting)
	break;
    }

    Interval &i = past_intervals[first_epoch];
    i.first = first_epoch;
    i.last = last_epoch;
    i.up.swap(tup);
    i.acting.swap(tacting);
    if (i.acting.size()) {
      i.maybe_went_rw = 
	lastmap->get_up_thru(i.acting[0]) >= first_epoch &&
	lastmap->get_up_from(i.acting[0]) <= first_epoch;
      dout(10) << "generate_past_intervals " << i
	       << " : primary up " << lastmap->get_up_from(i.acting[0])
	       << "-" << lastmap->get_up_thru(i.acting[0])
	       << dendl;
    } else {
      i.maybe_went_rw = false;
      dout(10) << "generate_past_intervals " << i << " : empty" << dendl;
    }
  }
}

/*
 * Trim past_intervals.
 *
 * This gets rid of all the past_intervals that happened before last_epoch_clean.
 */
void PG::trim_past_intervals()
{
  std::map<epoch_t,Interval>::iterator pif = past_intervals.begin();
  std::map<epoch_t,Interval>::iterator end = past_intervals.end();
  while (pif != end) {
    if (pif->second.last >= info.history.last_epoch_clean)
      return;
    dout(10) << __func__ << ": trimming " << pif->second << dendl;
    past_intervals.erase(pif++);
  }
}



// true if the given map affects the prior set
bool PG::prior_set_affected(OSDMap *osdmap)
{
  for (set<int>::iterator p = prior_set.begin();
       p != prior_set.end();
       p++)
  {
    int o = *p;

    // did someone in the prior set go down?
    if (osdmap->is_down(o) && prior_set_down.count(o) == 0) {
      dout(10) << "prior_set_affected: osd" << osd << " now down" << dendl;
      return true;
    }

    // If someone in the prior set is marked as lost, it would also have to be
    // marked as down. So don't check for newly lost osds here.
  }

  // did someone in the prior down set go up?
  for (set<int>::iterator p = prior_set_down.begin();
       p != prior_set_down.end();
       p++)
  {
    int o = *p;

    if (osdmap->is_up(o)) {
      dout(10) << "prior_set_affected: osd" << *p << " now up" << dendl;
      return true;
    }

    // did someone in the prior set get lost or destroyed?
    if (!osdmap->exists(o)) {
      dout(10) << "prior_set_affected: osd" << o << " no longer exists" << dendl;
      return true;
    }
      
    const osd_info_t& pinfo(osdmap->get_info(o));
    if (pinfo.lost_at > pinfo.up_from) {
      set<int>::const_iterator pl = prior_set_lost.find(o);
      if (pl == prior_set_lost.end()) {
	dout(10) << "prior_set_affected: osd" << o << " now lost" << dendl;
	return true;
      }
    }
  }
  
  // did a significant osd's up_thru change?
  for (map<int,epoch_t>::iterator p = prior_set_up_thru.begin();
       p != prior_set_up_thru.end();
       p++)
    if (p->second != osdmap->get_up_thru(p->first)) {
      dout(10) << "prior_set_affected: primary osd" << p->first
	       << " up_thru " << p->second
	       << " -> " << osdmap->get_up_thru(p->first) 
	       << dendl;
      return true;
    }

  return false;
}

/*
 * Returns true unless there is a non-lost OSD in might_have_unfound.
 */
bool PG::all_unfound_are_lost(const OSDMap* osdmap) const
{
  assert(is_primary());

  set<int>::const_iterator peer = might_have_unfound.begin();
  set<int>::const_iterator mend = might_have_unfound.end();
  for (; peer != mend; ++peer) {
    const osd_info_t &osd_info(osdmap->get_info(*peer));
    if (osd_info.lost_at <= osd_info.up_from) {
      // If there is even one OSD in might_have_unfound that isn't lost, we
      // still might retrieve our unfound.
      return false;
    }
  }
  return true;
}

/* Mark an object as lost
 */
void PG::mark_obj_as_lost(ObjectStore::Transaction& t,
			  const sobject_t &lost_soid)
{
  // Wake anyone waiting for this object. Now that it's been marked as lost,
  // we will just return an error code.
  hash_map<sobject_t, list<class Message*> >::iterator wmo =
    waiting_for_missing_object.find(lost_soid);
  if (wmo != waiting_for_missing_object.end()) {
    osd->take_waiters(wmo->second);
  }

  // Tell the object store that this object is lost.
  bufferlist b1;
  int r = osd->store->getattr(coll, lost_soid, OI_ATTR, b1);

  object_locator_t oloc;
  oloc.clear();
  oloc.pool = info.pgid.pool();
  object_info_t oi(lost_soid, oloc);

  if (r >= 0) {
    // Some version of this lost object exists in our filestore.
    // So, we can fetch its attributes and preserve most of them.
    oi = object_info_t(b1);
  }
  else {
    // The object doesn't exist in the filestore yet. Make sure that
    // we create it there.
    t.touch(coll, lost_soid);
  }

  oi.lost = true;
  oi.version = info.last_update;
  bufferlist b2;
  oi.encode(b2);
  t.setattr(coll, lost_soid, OI_ATTR, b2);
}

/* Mark all unfound objects as lost.
 */
void PG::mark_all_unfound_as_lost(ObjectStore::Transaction& t)
{
  dout(3) << __func__ << dendl;

  dout(30) << __func__  << ": log before:\n";
  log.print(*_dout);
  *_dout << dendl;

  utime_t mtime = g_clock.now();
  eversion_t old_last_update = info.last_update;
  info.last_update.epoch = osd->osdmap->get_epoch();
  map<sobject_t, Missing::item>::iterator m = missing.missing.begin();
  map<sobject_t, Missing::item>::iterator mend = missing.missing.end();
  while (m != mend) {
    const sobject_t &soid(m->first);
    if (missing_loc.find(soid) != missing_loc.end()) {
      // We only care about unfound objects
      ++m;
      continue;
    }

    // Add log entry
    info.last_update.version++;
    Log::Entry e(Log::Entry::LOST, soid, info.last_update,
		 m->second.need, osd_reqid_t(), mtime);
    log.add(e);

    // Object store stuff
    mark_obj_as_lost(t, soid);

    // Remove from missing set
    missing.got(m++);
  }

  dout(30) << __func__ << ": log after:\n";
  log.print(*_dout);
  *_dout << dendl;

  // Send out the PG log to all replicas
  // So that they know what is lost
  share_pg_log(old_last_update);
}

void PG::clear_prior()
{
  dout(10) << "clear_prior" << dendl;
  prior_set.clear();
  prior_set_down.clear();
  prior_set_up_thru.clear();
  prior_set_lost.clear();
  prior_set_built = false;
}

void PG::build_prior()
{
  if (1) {
    // sanity check
    for (map<int,Info>::iterator it = peer_info.begin();
	 it != peer_info.end();
	 it++)
      assert(info.history.last_epoch_started >= it->second.history.last_epoch_started);
  }

  /*
   * We have to be careful to gracefully deal with situations like
   * so. Say we have a power outage or something that takes out both
   * OSDs, but the monitor doesn't mark them down in the same epoch.
   * The history may look like
   *
   *  1: A B
   *  2:   B
   *  3:       let's say B dies for good, too (say, from the power spike) 
   *  4: A
   *
   * which makes it look like B may have applied updates to the PG
   * that we need in order to proceed.  This sucks...
   *
   * To minimize the risk of this happening, we CANNOT go active if
   * _any_ OSDs in the prior set are down until we send an MOSDAlive
   * to the monitor such that the OSDMap sets osd_up_thru to an epoch.
   * Then, we have something like
   *
   *  1: A B
   *  2:   B   alive_thru[B]=0
   *  3:
   *  4: A
   *
   * -> we can ignore B, bc it couldn't have gone active (alive_thru
   *    still 0).
   *
   * or,
   *
   *  1: A B
   *  2:   B   alive_thru[B]=0
   *  3:   B   alive_thru[B]=2
   *  4:
   *  5: A    
   *
   * -> we must wait for B, bc it was alive through 2, and could have
        written to the pg.
   *
   * If B is really dead, then an administrator will need to manually
   * intervene by marking the OSD as "lost."
   */

  clear_prior();

  // current up and/or acting nodes, of course.
  for (unsigned i=0; i<up.size(); i++)
    if (up[i] != osd->whoami)
      prior_set.insert(up[i]);
  for (unsigned i=0; i<acting.size(); i++)
    if (acting[i] != osd->whoami)
      prior_set.insert(acting[i]);

  // and prior PG mappings.  move backwards in time.
  state_clear(PG_STATE_CRASHED);
  state_clear(PG_STATE_DOWN);
  bool some_down = false;

  // generate past intervals, if we don't have them.
  generate_past_intervals();
  
  // see if i have ever started since joining the pg.  this is important only
  // if we want to exclude lost osds.
  set<int> started_since_joining;
  for (vector<int>::iterator q = acting.begin(); q != acting.end(); q++) {
    int o = *q;
    
    for (map<epoch_t,Interval>::reverse_iterator p = past_intervals.rbegin();
	 p != past_intervals.rend();
	 p++) {
      Interval &interval = p->second;
      if (interval.last < info.history.last_epoch_started)
	break;  // we don't care
      if (!interval.maybe_went_rw)
	continue;
      if (std::find(interval.acting.begin(), interval.acting.end(), o)
	  != interval.acting.end())
	started_since_joining.insert(o);
      break;
    }
  }

  dout(10) << "build_prior " << started_since_joining << " have started since joining this pg" << dendl;

  for (map<epoch_t,Interval>::reverse_iterator p = past_intervals.rbegin();
       p != past_intervals.rend();
       p++) {
    Interval &interval = p->second;
    dout(10) << "build_prior " << interval << dendl;

    if (interval.last < info.history.last_epoch_started)
      break;  // we don't care

    if (interval.acting.empty())
      continue;

    int crashed = 0;
    int need_down = 0;
    bool any_survived = false;

    // consider UP osds
    for (unsigned i=0; i<interval.up.size(); i++) {
      int o = interval.up[i];

      if (osd->osdmap->is_up(o)) {  // is up now
	if (o != osd->whoami)       // and is not me
	  prior_set.insert(o);
      }
    }

    // consider ACTING osds
    for (unsigned i=0; i<interval.acting.size(); i++) {
      int o = interval.acting[i];

      const osd_info_t *pinfo = 0;
      if (osd->osdmap->exists(o))
	pinfo = &osd->osdmap->get_info(o);

      // if the osd restarted after this interval but is not known to have
      // cleanly survived through this interval, we mark the pg crashed.
      if (pinfo && (pinfo->up_from > interval.last &&
		    !(pinfo->last_clean_first <= interval.first &&
		      pinfo->last_clean_last >= interval.last))) {
	dout(10) << "build_prior  prior osd" << o
		 << " up_from " << pinfo->up_from
		 << " and last clean interval " << pinfo->last_clean_first << "-" << pinfo->last_clean_last
		 << " does not include us" << dendl;
	crashed++;
      }

      if (osd->osdmap->is_up(o)) {  // is up now
	// did any osds survive _this_ interval?
	any_survived = true;
      } else if (!pinfo || pinfo->lost_at > interval.first) {
	prior_set_down.insert(o);
	if (started_since_joining.size()) {
	  if (pinfo)
	    dout(10) << "build_prior  prior osd" << o
		     << " is down, but marked lost at " << pinfo->lost_at
		     << ", and " << started_since_joining << " have started since joining pg"
		     << dendl;
	  else
	    dout(10) << "build_prior  prior osd" << o
		     << " no longer exists, and " << started_since_joining << " have started since joining pg"
		     << dendl;

	} else {
	  if (pinfo)
	    dout(10) << "build_prior  prior osd" << o
		     << " is down, but marked lost at " << pinfo->lost_at
		     << ", and NO acting osds have started since joining pg, so i may not have any pg state :/"
		     << dendl;
	  else
	    dout(10) << "build_prior  prior osd" << o
		     << " no longer exists, and NO acting osds have started since joining pg, so i may not have any pg state :/"
		     << dendl;
	  need_down++;
	}
      } else {
	dout(10) << "build_prior  prior osd" << o
		 << " is down" << dendl;
	need_down++;
	prior_set_down.insert(o);
      }
    }

    // if nobody survived this interval, and we may have gone rw,
    // then we need to wait for one of those osds to recover to
    // ensure that we haven't lost any information.
    if (!any_survived && need_down && interval.maybe_went_rw) {
      // fixme: how do we identify a "clean" shutdown anyway?
      dout(10) << "build_prior  " << need_down
	       << " osds possibly went active+rw, no survivors, including" << dendl;
      for (unsigned i=0; i<interval.acting.size(); i++)
	if (osd->osdmap->is_down(interval.acting[i])) {
	  prior_set.insert(interval.acting[i]);
	  state_set(PG_STATE_DOWN);
	}
      some_down = true;
      
      // take note that we care about the primary's up_thru.  if it
      // changes later, it will affect our prior_set, and we'll want
      // to rebuild it!
      OSDMap *lastmap = osd->get_map(interval.last);
      prior_set_up_thru[interval.acting[0]] = lastmap->get_up_thru(interval.acting[0]);
    }

    if (crashed) {
      dout(10) << "build_prior  one of " << interval.acting 
	       << " possibly crashed, marking pg crashed" << dendl;
      state_set(PG_STATE_CRASHED);
    }
  }

  // Build prior_set_lost
  for (set<int>::const_iterator i = prior_set.begin(); i != prior_set.end(); ++i) {
    int o = *i;
    const osd_info_t& pinfo(osd->osdmap->get_info(o));
    if (pinfo.lost_at > pinfo.up_from) {
      prior_set_lost.insert(o);
    }
  }

  dout(10) << "build_prior = " << prior_set
	   << " down = " << prior_set_down << " ..."
	   << (is_crashed() ? " crashed":"")
	   << (is_down() ? " down":"")
	   << (some_down ? " some_down":"")
	   << dendl;
  prior_set_built = true;
}

void PG::clear_primary_state()
{
  dout(10) << "clear_primary_state" << dendl;

  // clear peering state
  have_master_log = false;
  clear_prior();
  stray_set.clear();
  uptodate_set.clear();
  peer_info_requested.clear();
  peer_log_requested.clear();
  peer_backlog_requested.clear();
  peer_missing_requested.clear();
  peer_info.clear();
  peer_missing.clear();
  need_up_thru = false;
  peer_last_complete_ondisk.clear();
  min_last_complete_ondisk = eversion_t();
  stray_purged.clear();
  might_have_unfound.clear();

  last_update_ondisk = eversion_t();

  snap_trimq.clear();

  finish_sync_event = 0;  // so that _finish_recvoery doesn't go off in another thread

  missing_loc.clear();
  log.reset_recovery_pointers();

  stat_object_temp_rd.clear();

  scrub_reserved_peers.clear();
  peer_scrub_map.clear();
  osd->recovery_wq.dequeue(this);
  osd->snap_trim_wq.dequeue(this);
}

bool PG::choose_acting(int newest_update_osd)
{
  vector<int> want = up;
  
  Info& newest = (newest_update_osd == osd->whoami) ? info : peer_info[newest_update_osd];
  Info& oprimi = (want[0] == osd->whoami) ? info : peer_info[want[0]];
  if (newest_update_osd != want[0] &&
      oprimi.last_update < newest.log_tail && !newest.log_backlog) {
    // up[0] needs a backlog to catch up
    // make newest_update_osd primary instead?
    for (unsigned i=1; i<want.size(); i++)
      if (want[i] == newest_update_osd) {
	dout(10) << "choose_acting  up[0] osd" << want[0] << " needs backlog to catch up, making "
		 << want[i] << " primary" << dendl;
	want[0] = want[i];
	want[i] = up[0];
	break;
      }
  }
  // exclude peers who need backlogs to catch up?
  Info& primi = (want[0] == osd->whoami) ? info : peer_info[want[0]];
  for (vector<int>::iterator p = want.begin() + 1; p != want.end(); ) {
    Info& pi = (*p == osd->whoami) ? info : peer_info[*p];
    if (pi.last_update < primi.log_tail && !primi.log_backlog) {
      dout(10) << "choose_acting  osd" << *p << " needs primary backlog to catch up" << dendl;
      want.erase(p);
    } else {
      dout(10) << "choose_acting  osd" << *p << " can catch up with osd" << want[0] << " log" << dendl;
      p++;
    }
  }
  if (want != acting) {
    dout(10) << "choose_acting  want " << want << " != acting " << acting
	     << ", requesting pg_temp change" << dendl;
    if (want == up) {
      vector<int> empty;
      osd->queue_want_pg_temp(info.pgid, empty);
    } else
      osd->queue_want_pg_temp(info.pgid, want);
    return false;
  }
  dout(10) << "choose_acting want " << want << " (== acting)" << dendl;
  return true;
}

// if false, stop.
bool PG::recover_master_log(map< int, map<pg_t,Query> >& query_map)
{
  dout(10) << "recover_master_log" << dendl;

  // -- query info from everyone in prior_set.
  bool lack_info = false;
  for (set<int>::iterator it = prior_set.begin();
       it != prior_set.end();
       it++) {
    if (peer_info.count(*it)) {
      dout(10) << " have info from osd" << *it 
               << ": " << peer_info[*it]
               << dendl;      
      continue;
    }
    lack_info = true;

    if (peer_info_requested.find(*it) != peer_info_requested.end()) {
      dout(10) << " waiting for osd" << *it << dendl;
      continue;
    }
    
    if (osd->osdmap->is_up(*it)) {
      dout(10) << " querying info from osd" << *it << dendl;
      query_map[*it][info.pgid] = Query(Query::INFO, info.history);
      peer_info_requested.insert(*it);
    } else {
      dout(10) << " not querying info from down osd" << *it << dendl;
    }
  }
  if (lack_info)
    return false;

  
  // -- ok, we have all (prior_set) info.  (and maybe others.)
  dout(10) << " have prior_set info.  min_last_complete_ondisk " << min_last_complete_ondisk << dendl;

  // who (of all priors and active) has the latest PG version?
  eversion_t newest_update = info.last_update;
  int newest_update_osd = osd->whoami;

  oldest_update = info.last_update;  // only of acting (current) osd set.
  int oldest_who = osd->whoami;
  min_last_complete_ondisk = info.last_complete;
  
  for (map<int,Info>::iterator it = peer_info.begin();
       it != peer_info.end();
       it++) {
    if (osd->osdmap->is_down(it->first))
      continue;
    dout(10) << " have info from osd" << it->first << ": " << it->second << dendl;
    if (it->second.last_update > newest_update ||
	(it->second.last_update == newest_update &&    // prefer osds in the prior set
	 prior_set.count(newest_update_osd) == 0)) {
      newest_update = it->second.last_update;
      newest_update_osd = it->first;
    }
    if (is_acting(it->first)) {
      if (it->second.last_update < oldest_update) {
        oldest_update = it->second.last_update;
	oldest_who = it->first;
      }
    }
    if (is_up(it->first)) {
      if (it->second.last_complete < min_last_complete_ondisk)
        min_last_complete_ondisk = it->second.last_complete;
    }
  }
  if (newest_update == info.last_update)   // or just me, if nobody better.
    newest_update_osd = osd->whoami;
  
  // -- decide what acting set i want, based on state of up set
  if (!choose_acting(newest_update_osd))
    return false;

  // gather log(+missing) from that person!
  if (newest_update_osd != osd->whoami) {
    Info& pi = peer_info[newest_update_osd];
    if (pi.log_tail <= log.head) {
      if (peer_log_requested.count(newest_update_osd)) {
	dout(10) << " newest update on osd" << newest_update_osd
		 << " v " << newest_update 
		 << ", already queried log" 
		 << dendl;
      } else {
	// we'd _like_ it back to oldest_update, but take what we can get.
	dout(10) << " newest update on osd" << newest_update_osd
		 << " v " << newest_update 
		 << ", querying since oldest_update " << oldest_update
		 << dendl;
	query_map[newest_update_osd][info.pgid] = Query(Query::LOG, oldest_update, info.history);
	peer_log_requested.insert(newest_update_osd);
      }
    } else {
      dout(10) << " newest update on osd" << newest_update_osd
	       << ", whose log.tail " << pi.log_tail
	       << " > my log.head " << log.head
	       << ", i will need backlog for me+them." << dendl;
      // it's possible another peer could fill in the missing bits, but
      // pretty unlikely.  someday it may be worth the complexity to
      // try.  until then, just get the full backlogs.
      if (!log.backlog) {
	osd->queue_generate_backlog(this);
	return false;
      }
      
      if (peer_backlog_requested.count(newest_update_osd)) {
	dout(10) << " newest update on osd" << newest_update_osd
		 << " v " << newest_update 
		 << ", already queried summary/backlog" 
		 << dendl;
      } else {
	dout(10) << " newest update on osd" << newest_update_osd
		 << " v " << newest_update 
		 << ", querying entire summary/backlog"
		 << dendl;
	query_map[newest_update_osd][info.pgid] = Query(Query::BACKLOG, info.history);
	peer_backlog_requested.insert(newest_update_osd);
      }
    }
    return false;
  } else {
    dout(10) << " newest_update " << info.last_update << " (me)" << dendl;
  }

  dout(10) << " oldest_update " << oldest_update << " (osd" << oldest_who << ")" << dendl;

  if (is_down()) {
    dout(10) << " down.  we wait." << dendl;    
    return false;
  }

  have_master_log = true;

  return true;
}


void PG::do_peer(ObjectStore::Transaction& t, list<Context*>& tfin,
              map< int, map<pg_t,Query> >& query_map,
	      map<int, MOSDPGInfo*> *activator_map)
{
  dout(10) << "peer up " << up << ", acting " << acting << dendl;

  if (!is_active())
    state_set(PG_STATE_PEERING);
  
  if (!prior_set_built)
    build_prior();

  dout(10) << "peer prior_set is " << prior_set << dendl;
  
  
  if (!have_master_log) {
    if (!recover_master_log(query_map))
      return;
  } else if (up != acting) {
    // are we done generating backlog(s)?
    if (!choose_acting(osd->whoami))
      return;
  }


  // -- do i need to generate backlog for any of my peers?
  if (oldest_update < log.tail && !log.backlog) {
    dout(10) << "must generate backlog for some peers, my tail " 
             << log.tail << " > oldest_update " << oldest_update
             << dendl;
    osd->queue_generate_backlog(this);
    return;
  }

  // do i need a backlog for an up peer excluded from acting?
  bool need_backlog = false;
  for (unsigned i=0; i<up.size(); i++) {
    int o = up[i];
    if (o == osd->whoami || is_acting(o))
      continue;
    Info& pi = peer_info[o];
    if (pi.last_update < log.tail && !log.backlog) {
      dout(10) << "must generate backlog for !acting peer osd" << o
	       << " whose last_update " << pi.last_update << " < my log.tail " << log.tail << dendl;
      need_backlog = true;
    }
  }
  if (need_backlog)
    osd->queue_generate_backlog(this);

  // do we need to wait for our backlog?
  if (info.last_complete < log.tail && !log.backlog)
    return;


  /** COLLECT MISSING+LOG FROM PEERS **********/
  /*
    we also detect divergent replicas here by pulling the full log
    from everyone.  

    for example:
   0:    1:    2:    
    2'6   2'6    2'6
    2'7   2'7    2'7
    3'8 | 2'8    2'8
    3'9 |        2'9
    
  */  

  // gather missing from peers
  bool have_all_missing = true;
  for (unsigned i=1; i<acting.size(); i++) {
    int peer = acting[i];
    Info& pi = peer_info[peer];
    dout(10) << " peer osd" << peer << " " << pi << dendl;

    if (pi.is_empty())
      continue;
    if (peer_missing.find(peer) == peer_missing.end()) {
      if (pi.last_update == pi.last_complete) {
	dout(10) << " infering no missing (last_update==last_complete) for osd" << peer << dendl;
	peer_missing[peer].num_missing();  // just create the entry.
      } else {
	dout(10) << " still need log+missing from osd" << peer << dendl;
	have_all_missing = false;
      }
    }
    if (peer_log_requested.find(peer) != peer_log_requested.end())
      continue;
    if (peer_backlog_requested.find(peer) != peer_backlog_requested.end())
      continue;
   
    assert(pi.last_update <= log.head);

    if (pi.last_update < log.tail) {
      // we need the full backlog in order to build this node's missing map.
      dout(10) << " osd" << peer << " last_update " << pi.last_update
	       << " < log.tail " << log.tail
	       << ", pulling missing+backlog" << dendl;
      query_map[peer][info.pgid] = Query(Query::BACKLOG, info.history);
      peer_backlog_requested.insert(peer);
    } else {
      // we need just enough log to get any divergent items so that we
      // can appropriate adjust the missing map.  that can be as far back
      // as the peer's last_epoch_started.
      eversion_t from(pi.history.last_epoch_started, 0);
      dout(10) << " osd" << peer << " last_update " << pi.last_update
	       << ", pulling missing+log from it's last_epoch_started " << from << dendl;
      query_map[peer][info.pgid] = Query(Query::LOG, from, info.history);
      peer_log_requested.insert(peer);
    }
  }
  if (!have_all_missing)
    return;

  {
    int num_missing = missing.num_missing();
    int num_locs = missing_loc.size();
    dout(10) << "num_missing = " << num_missing
	     << ", num_unfound = " << (num_missing - num_locs) << dendl;
  }

  // sanity check
  assert(info.last_complete >= log.tail || log.backlog);

  // -- do need to notify the monitor?
  if (true) {
    if (osd->osdmap->get_up_thru(osd->whoami) < info.history.same_acting_since) {
      dout(10) << "up_thru " << osd->osdmap->get_up_thru(osd->whoami)
	       << " < same_since " << info.history.same_acting_since
	       << ", must notify monitor" << dendl;
      need_up_thru = true;
      osd->queue_want_up_thru(info.history.same_acting_since);
      return;
    } else {
      dout(10) << "up_thru " << osd->osdmap->get_up_thru(osd->whoami)
	       << " >= same_since " << info.history.same_acting_since
	       << ", all is well" << dendl;
    }
  }

  // -- crash recovery?
  if (is_crashed()) {
    replay_until = g_clock.now();
    replay_until += g_conf.osd_replay_window;
    dout(10) << "crashed, allowing op replay for " << g_conf.osd_replay_window
	     << " until " << replay_until << dendl;
    state_set(PG_STATE_REPLAY);
    state_clear(PG_STATE_PEERING);
    osd->replay_queue_lock.Lock();
    osd->replay_queue.push_back(pair<pg_t,utime_t>(info.pgid, replay_until));
    osd->replay_queue_lock.Unlock();
  } 
  else if (!is_active()) {
    // -- ok, activate!
    activate(t, tfin, activator_map);
    if (have_unfound())
      discover_all_missing(query_map);
  }
  else if (is_all_uptodate()) 
    finish_recovery(t, tfin);
}

/* Build the might_have_unfound set.
 *
 * This is used by the primary OSD during recovery.
 *
 * This set tracks the OSDs which might have unfound objects that the primary
 * OSD needs. As we receive Missing from each OSD in might_have_unfound, we
 * will remove the OSD from the set.
 */
void PG::build_might_have_unfound()
{
  assert(might_have_unfound.empty());
  assert(is_primary());

  dout(10) << __func__ << dendl;

  // Make sure that we have past intervals.
  generate_past_intervals();

  // We need to decide who might have unfound objects that we need
  std::map<epoch_t,Interval>::const_reverse_iterator p = past_intervals.rbegin();
  std::map<epoch_t,Interval>::const_reverse_iterator end = past_intervals.rend();
  for (; p != end; ++p) {
    const Interval &interval(p->second);
    // We already have all the objects that exist at last_epoch_clean,
    // so there's no need to look at earlier intervals.
    if (interval.last < info.history.last_epoch_clean)
      break;

    // If nothing changed, we don't care about this interval.
    if (!interval.maybe_went_rw)
      continue;

    std::vector<int>::const_iterator a = interval.acting.begin();
    std::vector<int>::const_iterator a_end = interval.acting.end();
    for (; a != a_end; ++a) {
      might_have_unfound.insert(*a);
    }
  }

  // The objects which are unfound on the primary can't be found on the
  // primary itself.
  might_have_unfound.erase(osd->whoami);

  dout(15) << __func__ << ": built " << might_have_unfound << dendl;
}

void PG::activate(ObjectStore::Transaction& t, list<Context*>& tfin,
		  map<int, MOSDPGInfo*> *activator_map)
{
  assert(!is_active());

  // twiddle pg state
  state_set(PG_STATE_ACTIVE);
  state_clear(PG_STATE_STRAY);
  state_clear(PG_STATE_DOWN);
  state_clear(PG_STATE_PEERING);
  if (is_crashed()) {
    //assert(is_replay());      // HELP.. not on replica?
    state_clear(PG_STATE_CRASHED);
    state_clear(PG_STATE_REPLAY);
  }
  if (is_primary() && 
      osd->osdmap->get_pg_size(info.pgid) != acting.size())
    state_set(PG_STATE_DEGRADED);
  else
    state_clear(PG_STATE_DEGRADED);

  if (is_primary()) {
    // If necessary, create might_have_unfound to help us find our unfound objects.
    // NOTE: It's important that we build might_have_unfound before trimming the
    // past intervals.
    might_have_unfound.clear();
    if (missing.have_missing()) {
      build_might_have_unfound();
    }
  }

  info.history.last_epoch_started = osd->osdmap->get_epoch();
  trim_past_intervals();
  
  if (role == 0) {    // primary state
    last_update_ondisk = info.last_update;
    min_last_complete_ondisk = eversion_t(0,0);  // we don't know (yet)!
  }
  last_update_applied = info.last_update;

  assert(info.last_complete >= log.tail || log.backlog);

  need_up_thru = false;

  // clear prior set (and dependency info)... we are done peering!
  clear_prior();

  // if we are building a backlog, cancel it!
  if (up == acting)
    osd->cancel_generate_backlog(this);

  // write pg info, log
  write_info(t);
  write_log(t);

  // clean up stray objects
  clean_up_local(t); 

  // initialize snap_trimq
  snap_trimq = pool->cached_removed_snaps;
  snap_trimq.subtract(info.purged_snaps);
  dout(10) << "activate - snap_trimq " << snap_trimq << dendl;
  if (!snap_trimq.empty())
    queue_snap_trim();

  // init complete pointer
  if (missing.num_missing() == 0 &&
      info.last_complete != info.last_update) {
    dout(10) << "activate - no missing, moving last_complete " << info.last_complete 
	     << " -> " << info.last_update << dendl;
    info.last_complete = info.last_update;
  }

  if (info.last_complete == info.last_update) {
    dout(10) << "activate - complete" << dendl;
    log.reset_recovery_pointers();
  } else {
    dout(10) << "activate - not complete, " << missing << dendl;
    log.complete_to = log.log.begin();
    while (log.complete_to->version <= info.last_complete)
      log.complete_to++;
    assert(log.complete_to != log.log.end());
    log.last_requested = eversion_t();
    dout(10) << "activate -     complete_to = " << log.complete_to->version << dendl;
    if (is_primary()) {
      dout(10) << "activate - starting recovery" << dendl;
      osd->queue_for_recovery(this);
    }
  }

  // if primary..
  if (is_primary()) {
    // start up replicas
    for (unsigned i=1; i<acting.size(); i++) {
      int peer = acting[i];
      assert(peer_info.count(peer));
      PG::Info& pi = peer_info[peer];

      MOSDPGLog *m = 0;
      
      if (pi.last_update == info.last_update) {
        // empty log
	if (activator_map) {
	  dout(10) << "activate peer osd" << peer << " is up to date, queueing in pending_activators" << dendl;
	  if (activator_map->count(peer) == 0)
	    (*activator_map)[peer] = new MOSDPGInfo(osd->osdmap->get_epoch());
	  (*activator_map)[peer]->pg_info.push_back(info);
	} else {
	  dout(10) << "activate peer osd" << peer << " is up to date, but sending pg_log anyway" << dendl;
	  m = new MOSDPGLog(osd->osdmap->get_epoch(), info);
	}
      } 
      else {
	m = new MOSDPGLog(osd->osdmap->get_epoch(), info);
	if (pi.last_update < log.tail) {
	  // summary/backlog
	  assert(log.backlog);
	  m->log = log;
	} else {
	  // incremental log
	  assert(pi.last_update < info.last_update);
	  m->log.copy_after(log, pi.last_update);
	}
      }

      Missing& pm = peer_missing[peer];

      // update local version of peer's missing list!
      if (m) {
        eversion_t plu = pi.last_update;
        for (list<Log::Entry>::iterator p = m->log.log.begin();
             p != m->log.log.end();
             p++) 
          if (p->version > plu)
            pm.add_event(*p);
      }
      
      if (m) {
	dout(10) << "activate peer osd" << peer << " sending " << m->log << " " << m->missing << dendl;
	//m->log.print(cout);
	osd->cluster_messenger->send_message(m, osd->osdmap->get_cluster_inst(peer));
      }

      // peer now has 
      pi.last_update = info.last_update;

      // update our missing
      if (pm.num_missing() == 0) {
	pi.last_complete = pi.last_update;
        dout(10) << "activate peer osd" << peer << " already uptodate, " << pi << dendl;
      } else {
        dout(10) << "activate peer osd" << peer << " " << pi
                 << " missing " << pm << dendl;
      }
    }

    // discard unneeded peering state
    //peer_log.clear(); // actually, do this carefully, in case peer() is called again.
    
    // all clean?
    if (is_all_uptodate()) 
      finish_recovery(t, tfin);
    else {
      dout(10) << "activate not all replicas are uptodate, queueing recovery" << dendl;
      osd->queue_for_recovery(this);
    }

    update_stats();
  }

  
  // replay (queue them _before_ other waiting ops!)
  if (!replay_queue.empty()) {
    eversion_t c = info.last_update;
    list<Message*> replay;
    for (map<eversion_t,MOSDOp*>::iterator p = replay_queue.begin();
         p != replay_queue.end();
         p++) {
      if (p->first <= info.last_update) {
        dout(10) << "activate will WRNOOP " << p->first << " " << *p->second << dendl;
        replay.push_back(p->second);
        continue;
      }
      if (p->first.version != c.version+1) {
        dout(10) << "activate replay " << p->first
                 << " skipping " << c.version+1 - p->first.version 
                 << " ops"
                 << dendl;      
      }
      dout(10) << "activate replay " << p->first << " " << *p->second << dendl;
      replay.push_back(p->second);
      c = p->first;
    }
    replay_queue.clear();
    osd->take_waiters(replay);
  }

  // waiters
  osd->take_waiters(waiting_for_active);
}

void PG::queue_snap_trim()
{
  if (osd->snap_trim_wq.queue(this))
    dout(10) << "queue_snap_trim -- queuing" << dendl;
  else
    dout(10) << "queue_snap_trim -- already trimming" << dendl;
}


struct C_PG_FinishRecovery : public Context {
  PG *pg;
  C_PG_FinishRecovery(PG *p) : pg(p) {
    pg->get();
  }
  void finish(int r) {
    pg->_finish_recovery(this);
  }
};

void PG::finish_recovery(ObjectStore::Transaction& t, list<Context*>& tfin)
{
  dout(10) << "finish_recovery" << dendl;
  state_set(PG_STATE_CLEAN);
  assert(info.last_complete == info.last_update);
  info.history.last_epoch_clean = osd->osdmap->get_epoch();
  share_pg_info();

  clear_recovery_state();

  write_info(t);

  /*
   * sync all this before purging strays.  but don't block!
   */
  finish_sync_event = new C_PG_FinishRecovery(this);
  tfin.push_back(finish_sync_event);
}

void PG::_finish_recovery(Context *c)
{
  osd->map_lock.get_read();  // avoid race with advance_map, etc..
  lock();
  if (c == finish_sync_event) {
    dout(10) << "_finish_recovery" << dendl;
    finish_sync_event = 0;
    purge_strays();

    update_stats();

    if (state_test(PG_STATE_INCONSISTENT)) {
      dout(10) << "_finish_recovery requeueing for scrub" << dendl;
      osd->scrub_wq.queue(this);
    } else if (log.backlog) {
      ObjectStore::Transaction *t = new ObjectStore::Transaction;
      drop_backlog();
      write_info(*t);
      write_log(*t);
      int tr = osd->store->queue_transaction(&osr, t);
      assert(tr == 0);
    }
  } else {
    dout(10) << "_finish_recovery -- stale" << dendl;
  }
  osd->map_lock.put_read();
  unlock();
  put();
}

void PG::start_recovery_op(const sobject_t& soid)
{
  dout(10) << "start_recovery_op " << soid
#ifdef DEBUG_RECOVERY_OIDS
	   << " (" << recovering_oids << ")"
#endif
	   << dendl;
  assert(recovery_ops_active >= 0);
  recovery_ops_active++;
#ifdef DEBUG_RECOVERY_OIDS
  assert(recovering_oids.count(soid) == 0);
  recovering_oids.insert(soid);
#endif
  osd->start_recovery_op(this, soid);
}

void PG::finish_recovery_op(const sobject_t& soid, bool dequeue)
{
  dout(10) << "finish_recovery_op " << soid
#ifdef DEBUG_RECOVERY_OIDS
	   << " (" << recovering_oids << ")" 
#endif
	   << dendl;
  assert(recovery_ops_active > 0);
  recovery_ops_active--;
#ifdef DEBUG_RECOVERY_OIDS
  assert(recovering_oids.count(soid));
  recovering_oids.erase(soid);
#endif
  osd->finish_recovery_op(this, soid, dequeue);
}


void PG::defer_recovery()
{
  osd->defer_recovery(this);
}

void PG::clear_recovery_state() 
{
  dout(10) << "clear_recovery_state" << dendl;

  log.reset_recovery_pointers();
  finish_sync_event = 0;

  sobject_t soid;
  while (recovery_ops_active > 0) {
#ifdef DEBUG_RECOVERY_OIDS
    soid = *recovering_oids.begin();
#endif
    finish_recovery_op(soid, true);
  }

  _clear_recovery_state();  // pg impl specific hook
}

void PG::cancel_recovery()
{
  dout(10) << "cancel_recovery" << dendl;
  clear_recovery_state();
}


void PG::purge_strays()
{
  dout(10) << "purge_strays " << stray_set << dendl;
  
  for (set<int>::iterator p = stray_set.begin();
       p != stray_set.end();
       p++) {
    if (osd->osdmap->is_up(*p)) {
      dout(10) << "sending PGRemove to osd" << *p << dendl;
      osd->queue_for_removal(*p, info.pgid);
      stray_purged.insert(*p);
    } else {
      dout(10) << "not sending PGRemove to down osd" << *p << dendl;
    }
    peer_info.erase(*p);
  }

  stray_set.clear();

  // clear _requested maps; we may have to peer() again if we discover
  // (more) stray content
  peer_info_requested.clear();
  peer_log_requested.clear();
  peer_backlog_requested.clear();
  peer_missing_requested.clear();
}




void PG::update_stats()
{
  pg_stats_lock.Lock();
  if (is_primary()) {
    // update our stat summary
    info.stats.reported.inc(info.history.same_primary_since);
    info.stats.version = info.last_update;
    info.stats.created = info.history.epoch_created;
    info.stats.last_scrub = info.history.last_scrub;
    info.stats.last_scrub_stamp = info.history.last_scrub_stamp;
    pg_stats_valid = true;
    pg_stats_stable = info.stats;
    pg_stats_stable.state = state;
    pg_stats_stable.up = up;
    pg_stats_stable.acting = acting;

    pg_stats_stable.log_size = ondisklog.length();
    pg_stats_stable.ondisk_log_size = ondisklog.length();
    pg_stats_stable.log_start = log.tail;
    pg_stats_stable.ondisk_log_start = log.tail;

    pg_stats_stable.num_object_copies = pg_stats_stable.num_objects * osd->osdmap->get_pg_size(info.pgid);

    if (is_degraded())
      pg_stats_stable.num_objects_degraded =
	pg_stats_stable.num_objects * (osd->osdmap->get_pg_size(info.pgid) - acting.size());
    else
      pg_stats_stable.num_objects_degraded = 0;
    if (!is_clean() && is_active()) {
      pg_stats_stable.num_objects_missing_on_primary = missing.num_missing();
      int degraded = missing.num_missing();
      for (unsigned i=1; i<acting.size(); i++) {
	assert(peer_missing.count(acting[i]));
	degraded += peer_missing[acting[i]].num_missing();
      }
      pg_stats_stable.num_objects_degraded += degraded;

      pg_stats_stable.num_objects_unfound = get_num_unfound();
    }

    dout(15) << "update_stats " << pg_stats_stable.reported << dendl;
  } else {
    pg_stats_valid = false;
    dout(15) << "update_stats -- not primary" << dendl;
  }
  pg_stats_lock.Unlock();

  if (is_primary())
    osd->pg_stat_queue_enqueue(this);
}

void PG::clear_stats()
{
  dout(15) << "clear_stats" << dendl;
  pg_stats_lock.Lock();
  pg_stats_valid = false;
  pg_stats_lock.Unlock();

  osd->pg_stat_queue_dequeue(this);
}


void PG::write_info(ObjectStore::Transaction& t)
{
  // pg state
  bufferlist infobl;
  __u8 struct_v = 2;
  ::encode(struct_v, infobl);
  ::encode(info, infobl);
  dout(20) << "write_info info " << infobl.length() << dendl;
  t.collection_setattr(coll, "info", infobl);
 
  // potentially big stuff
  bufferlist bigbl;
  ::encode(past_intervals, bigbl);
  ::encode(snap_collections, bigbl);
  dout(20) << "write_info bigbl " << bigbl.length() << dendl;
  t.truncate(coll_t::META_COLL, biginfo_oid, 0);
  t.write(coll_t::META_COLL, biginfo_oid, 0, bigbl.length(), bigbl);

  dirty_info = false;
}

void PG::write_log(ObjectStore::Transaction& t)
{
  dout(10) << "write_log" << dendl;

  // assemble buffer
  bufferlist bl;

  // build buffer
  ondisklog.tail = 0;
  ondisklog.block_map.clear();
  for (list<Log::Entry>::iterator p = log.log.begin();
       p != log.log.end();
       p++) {
    uint64_t startoff = bl.length();

    bufferlist ebl(sizeof(*p)*2);
    ::encode(*p, ebl);
    __u32 crc = ebl.crc32c(0);
    ::encode(ebl, bl);
    ::encode(crc, bl);
    uint64_t endoff = ebl.length();
    if (startoff / 4096 != endoff / 4096) {
      // we reached a new block. *p was the last entry with bytes in previous block
      ondisklog.block_map[startoff] = p->version;
    }

    /*
    if (g_conf.osd_pad_pg_log) {  // pad to 4k, until i fix ebofs reallocation crap.  FIXME.
      bufferptr bp(4096 - sizeof(*p));
      bl.push_back(bp);
    }
    */
  }
  ondisklog.head = bl.length();
  ondisklog.has_checksums = true;

  // write it
  t.remove(coll_t::META_COLL, log_oid );
  t.write(coll_t::META_COLL, log_oid , 0, bl.length(), bl);

  bufferlist blb(sizeof(ondisklog));
  ::encode(ondisklog, blb);
  t.collection_setattr(coll, "ondisklog", blb);
  
  dout(10) << "write_log to " << ondisklog.tail << "~" << ondisklog.length() << dendl;
  dirty_log = false;
}

void PG::trim(ObjectStore::Transaction& t, eversion_t trim_to)
{
  // trim?
  if (trim_to > log.tail) {
    // We shouldn't be trimming the log past last_complete
    assert(trim_to <= info.last_complete);

    dout(10) << "trim " << log << " to " << trim_to << dendl;
    log.trim(t, trim_to);
    info.log_tail = log.tail;
    info.log_backlog = log.backlog;
    trim_ondisklog_to(t, trim_to);
  }
}

void PG::trim_ondisklog_to(ObjectStore::Transaction& t, eversion_t v) 
{
  dout(15) << "trim_ondisk_log_to v " << v << dendl;

  map<uint64_t,eversion_t>::iterator p = ondisklog.block_map.begin();
  while (p != ondisklog.block_map.end()) {
    //dout(15) << "    " << p->first << " -> " << p->second << dendl;
    p++;
    if (p == ondisklog.block_map.end() ||
        p->second > v) {  // too far!
      p--;                // back up
      break;
    }
  }
  //dout(15) << "  * " << p->first << " -> " << p->second << dendl;
  if (p == ondisklog.block_map.begin()) 
    return;  // can't trim anything!
  
  // we can trim!
  uint64_t trim = p->first;
  dout(10) << "  " << ondisklog.tail << "~" << ondisklog.length()
	   << " -> " << trim << "~" << (ondisklog.head-trim)
	   << dendl;
  assert(trim >= ondisklog.tail);
  ondisklog.tail = trim;

  // adjust block_map
  while (p != ondisklog.block_map.begin()) 
    ondisklog.block_map.erase(ondisklog.block_map.begin());
  
  bufferlist blb(sizeof(ondisklog));
  ::encode(ondisklog, blb);
  t.collection_setattr(coll, "ondisklog", blb);

  if (!g_conf.osd_preserve_trimmed_log)
    t.zero(coll_t::META_COLL, log_oid, 0, ondisklog.tail & ~4095);
}

void PG::trim_peers()
{
  calc_trim_to();
  dout(10) << "trim_peers " << pg_trim_to << dendl;
  if (pg_trim_to != eversion_t()) {
    for (unsigned i=1; i<acting.size(); i++)
      osd->cluster_messenger->send_message(new MOSDPGTrim(osd->osdmap->get_epoch(), info.pgid,
						  pg_trim_to),
				   osd->osdmap->get_cluster_inst(acting[i]));
  }
}


void PG::add_log_entry(Log::Entry& e, bufferlist& log_bl)
{
  // raise last_complete only if we were previously up to date
  if (info.last_complete == info.last_update)
    info.last_complete = e.version;
  
  // raise last_update.
  assert(e.version > info.last_update);
  info.last_update = e.version;

  // log mutation
  log.add(e);
  if (ondisklog.has_checksums) {
    bufferlist ebl(sizeof(e)*2);
    ::encode(e, ebl);
    __u32 crc = ebl.crc32c(0);
    ::encode(ebl, log_bl);
    ::encode(crc, log_bl);
  } else {
    ::encode(e, log_bl);
  }
  dout(10) << "add_log_entry " << e << dendl;
}


void PG::append_log(ObjectStore::Transaction &t, bufferlist& bl,
		    eversion_t log_version)
{
  dout(10) << "append_log " << ondisklog.tail << "~" << ondisklog.length()
	   << " adding " << bl.length() <<  dendl;
 
  // update block map?
  if (ondisklog.head % 4096 < (ondisklog.head + bl.length()) % 4096)
    ondisklog.block_map[ondisklog.head] = log_version;  // log_version is last event in prev. block

  t.write(coll_t::META_COLL, log_oid, ondisklog.head, bl.length(), bl );
  
  ondisklog.head += bl.length();

  bufferlist blb(sizeof(ondisklog));
  ::encode(ondisklog, blb);
  t.collection_setattr(coll, "ondisklog", blb);
  dout(10) << "append_log  now " << ondisklog.tail << "~" << ondisklog.length() << dendl;
}

void PG::read_log(ObjectStore *store)
{
  // load bounds
  ondisklog.tail = ondisklog.head = 0;

  bufferlist blb;
  store->collection_getattr(coll, "ondisklog", blb);
  bufferlist::iterator p = blb.begin();
  ::decode(ondisklog, p);

  dout(10) << "read_log " << ondisklog.tail << "~" << ondisklog.length() << dendl;

  log.backlog = info.log_backlog;
  log.tail = info.log_tail;
  
  if (ondisklog.head > 0) {
    // read
    bufferlist bl;
    store->read(coll_t::META_COLL, log_oid, ondisklog.tail, ondisklog.length(), bl);
    if (bl.length() < ondisklog.length()) {
      std::ostringstream oss;
      oss << "read_log got " << bl.length() << " bytes, expected "
	  << ondisklog.head << "-" << ondisklog.tail << "="
	  << ondisklog.length();
      throw read_log_error(oss.str().c_str());
    }
    
    PG::Log::Entry e;
    bufferlist::iterator p = bl.begin();
    assert(log.log.empty());
    eversion_t last;
    bool reorder = false;
    while (!p.end()) {
      uint64_t pos = ondisklog.tail + p.get_off();
      if (ondisklog.has_checksums) {
	bufferlist ebl;
	::decode(ebl, p);
	__u32 crc;
	::decode(crc, p);
	
	__u32 got = ebl.crc32c(0);
	if (crc == got) {
	  bufferlist::iterator q = ebl.begin();
	  ::decode(e, q);
	} else {
	  std::ostringstream oss;
	  oss << "read_log " << pos << " bad crc got " << got << " expected" << crc;
	  throw read_log_error(oss.str().c_str());
	}
      } else {
	::decode(e, p);
      }
      dout(20) << "read_log " << pos << " " << e << dendl;

      // [repair] in order?
      if (e.version < last) {
	dout(0) << "read_log " << pos << " out of order entry " << e << " follows " << last << dendl;
	osd->clog.error() << info.pgid << " log has out of order entry "
	      << e << " following " << last << "\n";
	reorder = true;
      }

      if (e.version <= log.tail && !log.backlog) {
	dout(20) << "read_log  ignoring entry at " << pos << " below log.tail" << dendl;
	continue;
      }
      if (last.version == e.version.version) {
	dout(0) << "read_log  got dup " << e.version << " (last was " << last << ", dropping that one)" << dendl;
	log.log.pop_back();
	osd->clog.error() << info.pgid << " read_log got dup "
	      << e.version << " after " << last << "\n";
      }
      
      uint64_t endpos = ondisklog.tail + p.get_off();
      if (endpos / 4096 != pos / 4096)
	ondisklog.block_map[pos] = e.version;  // last event in prior block
      log.log.push_back(e);
      last = e.version;

      // [repair] at end of log?
      if (!p.end() && e.version == info.last_update) {
	osd->clog.error() << info.pgid << " log has extra data at "
	   << endpos << "~" << (ondisklog.head-endpos) << " after "
	   << info.last_update << "\n";

	dout(0) << "read_log " << endpos << " *** extra gunk at end of log, "
	        << "adjusting ondisklog.head" << dendl;
	ondisklog.head = endpos;
	break;
      }
    }
  
    if (reorder) {
      dout(0) << "read_log reordering log" << dendl;
      map<eversion_t, Log::Entry> m;
      for (list<Log::Entry>::iterator p = log.log.begin(); p != log.log.end(); p++)
	m[p->version] = *p;
      log.log.clear();
      for (map<eversion_t, Log::Entry>::iterator p = m.begin(); p != m.end(); p++)
	log.log.push_back(p->second);
    }
  }

  log.head = info.last_update;
  log.index();

  // build missing
  if (info.last_complete < info.last_update) {
    dout(10) << "read_log checking for missing items over interval (" << info.last_complete
	     << "," << info.last_update << "]" << dendl;

    set<sobject_t> did;
    for (list<Log::Entry>::reverse_iterator i = log.log.rbegin();
	 i != log.log.rend();
	 i++) {
      if (i->version <= info.last_complete) break;
      if (did.count(i->soid)) continue;
      did.insert(i->soid);
      
      if (i->is_delete()) continue;
      
      bufferlist bv;
      int r = osd->store->getattr(coll, i->soid, OI_ATTR, bv);
      if (r >= 0) {
	object_info_t oi(bv);
	if (oi.version < i->version) {
	  dout(15) << "read_log  missing " << *i << " (have " << oi.version << ")" << dendl;
	  missing.add(i->soid, i->version, oi.version);
	}
      } else {
	dout(15) << "read_log  missing " << *i << dendl;
	missing.add(i->soid, i->version, eversion_t());
      }
    }
  }
  dout(10) << "read_log done" << dendl;
}

bool PG::check_log_for_corruption(ObjectStore *store)
{
  OndiskLog bounds;
  bufferlist blb;
  store->collection_getattr(coll, "ondisklog", blb);
  bufferlist::iterator p = blb.begin();
  ::decode(bounds, p);

  dout(10) << "check_log_for_corruption: tail " << bounds.tail << " head " << bounds.head
	   << " block_map " << bounds.block_map << dendl;

  stringstream ss;
  ss << "CORRUPT pg " << info.pgid << " log: ";

  bool ok = true;
  uint64_t pos = 0;
  if (bounds.head > 0) {
    // read
    struct stat st;
    store->stat(coll_t::META_COLL, log_oid, &st);
    bufferlist bl;
    store->read(coll_t::META_COLL, log_oid, bounds.tail, bounds.length(), bl);
    if (st.st_size != (int)bounds.head) {
      ss << "mismatched bounds " << bounds.tail << ".." << bounds.head << " and file size " << st.st_size;
      ok = false;
    } else if (bl.length() < bounds.length()) {
      dout(0) << " got " << bl.length() << " bytes, expected " 
	      << bounds.tail << ".." << bounds.head << "="
	      << bounds.length()
	      << dendl;
      ss << "short log, " << bl.length() << " bytes, expected " << bounds.length();
      ok = false;
    } else {
      PG::Log::Entry e;
      bufferlist::iterator p = bl.begin();
      while (!p.end()) {
	pos = bounds.tail + p.get_off();
	try {
	  ::decode(e, p);
	}
	catch (const buffer::error &e) {
	  dout(0) << "corrupt entry at " << pos << dendl;
	  ss << "corrupt entry at offset " << pos;
	  ok = false;
	  break;
	}
	catch(const std::bad_alloc &a) {
	  dout(0) << "corrupt entry at " << pos << dendl;
	  ss << "corrupt entry at offset " << pos;
	  ok = false;
	  break;
	}
	dout(30) << " " << pos << " " << e << dendl;
      }
    }
  }
  if (!ok) {
    stringstream f;
    f << "/tmp/pglog_bad_" << info.pgid;
    string filename;
    getline(f, filename);
    blb.write_file(filename.c_str(), 0644);
    ss << ", saved to " << filename;
    osd->clog.error(ss);
  }
  return ok;
}

//! Get the name we're going to save our corrupt page log as
std::string PG::get_corrupt_pg_log_name() const
{
  const int MAX_BUF = 512;
  char buf[MAX_BUF];
  struct tm tm_buf;
  time_t my_time(time(NULL));
  const struct tm *t = localtime_r(&my_time, &tm_buf);
  int ret = strftime(buf, sizeof(buf), "corrupt_log_%Y-%m-%d_%k:%M_", t);
  if (ret == 0) {
    dout(0) << "strftime failed" << dendl;
    return "corrupt_log_unknown_time";
  }
  info.pgid.print(buf + ret, MAX_BUF - ret);
  return buf;
}

void PG::read_state(ObjectStore *store)
{
  bufferlist bl;
  bufferlist::iterator p;
  __u8 struct_v;

  // info
  store->collection_getattr(coll, "info", bl);
  p = bl.begin();
  ::decode(struct_v, p);
  ::decode(info, p);
  if (struct_v < 2) {
    ::decode(past_intervals, p);
  
    // snap_collections
    bl.clear();
    store->collection_getattr(coll, "snap_collections", bl);
    p = bl.begin();
    ::decode(struct_v, p);
    ::decode(snap_collections, p);
  } else {
    bl.clear();
    store->read(coll_t::META_COLL, biginfo_oid, 0, 0, bl);
    p = bl.begin();
    ::decode(past_intervals, p);
    ::decode(snap_collections, p);
  }

  try {
    read_log(store);
  }
  catch (const buffer::error &e) {
    string cr_log_coll_name(get_corrupt_pg_log_name());
    dout(0) << "Got exception '" << e.what() << "' while reading log. "
            << "Moving corrupted log file to '" << cr_log_coll_name
	    << "' for later " << "analysis." << dendl;

    ondisklog.zero();

    // clear log index
    log.head = log.tail = info.last_update;

    // reset info
    info.log_tail = info.last_update;
    info.log_backlog = false;

    // Move the corrupt log to a new place and create a new zero-length log entry.
    ObjectStore::Transaction t;
    coll_t cr_log_coll(cr_log_coll_name);
    t.create_collection(cr_log_coll);
    t.collection_add(cr_log_coll, coll_t::META_COLL, log_oid);
    t.collection_remove(coll_t::META_COLL, log_oid);
    t.touch(coll_t::META_COLL, log_oid);
    write_info(t);
    store->apply_transaction(t);
  }
}

coll_t PG::make_snap_collection(ObjectStore::Transaction& t, snapid_t s)
{
  coll_t c(info.pgid, s);
  if (snap_collections.count(s) == 0) {
    snap_collections.insert(s);
    dout(10) << "create_snap_collection " << c << ", set now " << snap_collections << dendl;
    bufferlist bl;
    ::encode(snap_collections, bl);
    t.collection_setattr(coll, "snap_collections", bl);
    t.create_collection(c);
  }
  return c;
}




// ==============================
// Object locking

//
// If the target object of the operation op is locked for writing by another client, the function puts op to the waiting queue waiting_for_wr_unlock
// returns true if object was locked, otherwise returns false
// 
bool PG::block_if_wrlocked(MOSDOp* op, object_info_t& oi)
{
  sobject_t soid(op->get_oid(), CEPH_NOSNAP);

  if (oi.wrlock_by.tid &&
      oi.wrlock_by.name != op->get_orig_source()) {
    //the object is locked for writing by someone else -- add the op to the waiting queue      
    dout(10) << "blocked on wrlock on " << oi << dendl;
    waiting_for_wr_unlock[soid].push_back(op);
    return true;
  }
  
  return false; //the object wasn't locked, so the operation can be handled right away
}

void PG::take_object_waiters(hash_map<sobject_t, list<Message*> >& m)
{
  for (hash_map<sobject_t, list<Message*> >::iterator it = m.begin();
       it != m.end();
       it++)
    osd->take_waiters(it->second);
  m.clear();
}


// ==========================================================================================
// SCRUB

/*
 * when holding pg and sched_scrub_lock, then the states are:
 *   scheduling:
 *     scrub_reserved = true
 *     scrub_rserved_peers includes whoami
 *     osd->scrub_pending++
 *   scheduling, replica declined:
 *     scrub_reserved = true
 *     scrub_reserved_peers includes -1
 *     osd->scrub_pending++
 *   pending:
 *     scrub_reserved = true
 *     scrub_reserved_peers.size() == acting.size();
 *     pg on scrub_wq
 *     osd->scrub_pending++
 *   scrubbing:
 *     scrub_reserved = false;
 *     scrub_reserved_peers empty
 *     osd->scrub_active++
 */

// returns false if waiting for a reply
bool PG::sched_scrub()
{
  assert(_lock.is_locked());
  if (!(is_primary() && is_active() && is_clean() && !is_scrubbing())) {
    return true;
  }

  // just scrubbed?
  if (info.history.last_scrub_stamp + g_conf.osd_scrub_min_interval > g_clock.now()) {
    dout(20) << "sched_scrub: just scrubbed, skipping" << dendl;
    return true;
  }

  bool ret = false;
  if (!scrub_reserved) {
    assert(scrub_reserved_peers.empty());
    if (osd->inc_scrubs_pending()) {
      dout(20) << "sched_scrub: reserved locally, reserving replicas" << dendl;
      scrub_reserved = true;
      scrub_reserved_peers.insert(osd->whoami);
      scrub_reserve_replicas();
    } else {
      dout(20) << "sched_scrub: failed to reserve locally" << dendl;
    }
  }
  if (scrub_reserved) {
    if (scrub_reserve_failed) {
      dout(20) << "sched_scrub: failed, a peer declined" << dendl;
      clear_scrub_reserved();
      scrub_unreserve_replicas();
      ret = true;
    } else if (scrub_reserved_peers.size() == acting.size()) {
      dout(20) << "sched_scrub: success, reserved self and replicas" << dendl;
      osd->scrub_wq.queue(this);
      ret = true;
    } else {
      // none declined, since scrub_reserved is set
      dout(20) << "sched_scrub: reserved " << scrub_reserved_peers << ", waiting for replicas" << dendl;
    }
  }

  return ret;
}

void PG::sub_op_scrub(MOSDSubOp *op)
{
  dout(7) << "sub_op_scrub" << dendl;

  if (op->map_epoch < info.history.same_acting_since) {
    dout(10) << "sub_op_scrub discarding old sub_op from "
	     << op->map_epoch << " < " << info.history.same_acting_since << dendl;
    op->put();
    return;
  }

  ScrubMap map;
  if (op->version > eversion_t()) {
    epoch_t epoch = info.history.same_acting_since;
    while (last_update_applied != info.last_update) {
      wait();
      if (epoch != info.history.same_acting_since ||
	  osd->is_stopping()) {
	dout(10) << "scrub  pg changed, aborting" << dendl;
	return;
      }
    }
    build_inc_scrub_map(map, op->version);
  } else {
    build_scrub_map(map);
  }

  MOSDSubOpReply *reply = new MOSDSubOpReply(op, 0, osd->osdmap->get_epoch(), CEPH_OSD_FLAG_ACK); 
  ::encode(map, reply->get_data());
  osd->cluster_messenger->send_message(reply, op->get_connection());

  op->put();
}

void PG::sub_op_scrub_reply(MOSDSubOpReply *op)
{
  dout(7) << "sub_op_scrub_reply" << dendl;

  if (op->map_epoch < info.history.same_acting_since) {
    dout(10) << "sub_op_scrub discarding old sub_op from "
	     << op->map_epoch << " < " << info.history.same_acting_since << dendl;
    op->put();
    return;
  }

  int from = op->get_source().num();

  if (peer_scrub_map.count(from)) {
    dout(10) << " already had osd" << from << " scrub map" << dendl;
  } else {
    dout(10) << " got osd" << from << " scrub map" << dendl;
    bufferlist::iterator p = op->get_data().begin();
    peer_scrub_map[from].decode(p);
    kick();
  }

  op->put();
}

/* 
 * pg lock may or may not be held
 */
void PG::_scan_list(ScrubMap &map, vector<sobject_t> &ls)
{
  dout(10) << "_scan_list scanning " << ls.size() << " objects" << dendl;
  int i = 0;
  for (vector<sobject_t>::iterator p = ls.begin(); 
       p != ls.end(); 
       p++, i++) {
    sobject_t poid = *p;

    struct stat st;
    int r = osd->store->stat(coll, poid, &st);
    if (r == 0) {
      ScrubMap::object &o = map.objects[poid];
      o.size = st.st_size;
      osd->store->getattrs(coll, poid, o.attrs);
    }

    dout(25) << "_scan_list  " << poid << dendl;
  }
}

void PG::_request_scrub_map(int replica, eversion_t version)
{
    dout(10) << "scrub  requesting scrubmap from osd" << replica << dendl;
    vector<OSDOp> scrub(1);
    scrub[0].op.op = CEPH_OSD_OP_SCRUB;
    sobject_t poid;
    eversion_t v = version;
    osd_reqid_t reqid;
    MOSDSubOp *subop = new MOSDSubOp(reqid, info.pgid, poid, false, 0,
				     osd->osdmap->get_epoch(), osd->get_tid(), v);
    subop->ops = scrub;
    osd->cluster_messenger->send_message(subop, //new MOSDPGScrub(info.pgid, osd->osdmap->get_epoch()),
					 osd->osdmap->get_cluster_inst(replica));
}

void PG::sub_op_scrub_reserve(MOSDSubOp *op)
{
  dout(7) << "sub_op_scrub_reserve" << dendl;

  if (scrub_reserved) {
    dout(10) << "Ignoring reserve request: Already reserved" << dendl;
    op->put();
    return;
  }

  scrub_reserved = osd->inc_scrubs_pending();

  MOSDSubOpReply *reply = new MOSDSubOpReply(op, 0, osd->osdmap->get_epoch(), CEPH_OSD_FLAG_ACK);
  ::encode(scrub_reserved, reply->get_data());
  osd->cluster_messenger->send_message(reply, op->get_connection());

  op->put();
}

void PG::sub_op_scrub_reserve_reply(MOSDSubOpReply *op)
{
  dout(7) << "sub_op_scrub_reserve_reply" << dendl;

  if (!scrub_reserved) {
    dout(10) << "ignoring obsolete scrub reserve reply" << dendl;
    op->put();
    return;
  }

  int from = op->get_source().num();
  bufferlist::iterator p = op->get_data().begin();
  bool reserved;
  ::decode(reserved, p);

  if (scrub_reserved_peers.find(from) != scrub_reserved_peers.end()) {
    dout(10) << " already had osd" << from << " reserved" << dendl;
  } else {
    if (reserved) {
      dout(10) << " osd" << from << " scrub reserve = success" << dendl;
      scrub_reserved_peers.insert(from);
    } else {
      /* One decline stops this pg from being scheduled for scrubbing. */
      dout(10) << " osd" << from << " scrub reserve = fail" << dendl;
      scrub_reserve_failed = true;
    }
    sched_scrub();
  }

  op->put();
}

void PG::sub_op_scrub_unreserve(MOSDSubOp *op)
{
  dout(7) << "sub_op_scrub_unreserve" << dendl;

  clear_scrub_reserved();

  op->put();
}

void PG::sub_op_scrub_stop(MOSDSubOp *op)
{
  dout(7) << "sub_op_scrub_stop" << dendl;

  // see comment in sub_op_scrub_reserve
  scrub_reserved = false;

  MOSDSubOpReply *reply = new MOSDSubOpReply(op, 0, osd->osdmap->get_epoch(), CEPH_OSD_FLAG_ACK); 
  osd->cluster_messenger->send_message(reply, op->get_connection());

  op->put();
}

void PG::clear_scrub_reserved()
{
  osd->scrub_wq.dequeue(this);
  scrub_reserved_peers.clear();
  scrub_reserve_failed = false;

  if (scrub_reserved) {
    scrub_reserved = false;
    osd->dec_scrubs_pending();
  }
}

void PG::scrub_reserve_replicas()
{
  for (unsigned i=1; i<acting.size(); i++) {
    dout(10) << "scrub requesting reserve from osd" << acting[i] << dendl;
    vector<OSDOp> scrub(1);
    scrub[0].op.op = CEPH_OSD_OP_SCRUB_RESERVE;
    sobject_t poid;
    eversion_t v;
    osd_reqid_t reqid;
    MOSDSubOp *subop = new MOSDSubOp(reqid, info.pgid, poid, false, 0,
                                     osd->osdmap->get_epoch(), osd->get_tid(), v);
    subop->ops = scrub;
    osd->cluster_messenger->send_message(subop, osd->osdmap->get_cluster_inst(acting[i]));
  }
}

void PG::scrub_unreserve_replicas()
{
  for (unsigned i=1; i<acting.size(); i++) {
    dout(10) << "scrub requesting unreserve from osd" << acting[i] << dendl;
    vector<OSDOp> scrub(1);
    scrub[0].op.op = CEPH_OSD_OP_SCRUB_UNRESERVE;
    sobject_t poid;
    eversion_t v;
    osd_reqid_t reqid;
    MOSDSubOp *subop = new MOSDSubOp(reqid, info.pgid, poid, false, 0,
                                     osd->osdmap->get_epoch(), osd->get_tid(), v);
    subop->ops = scrub;
    osd->cluster_messenger->send_message(subop, osd->osdmap->get_cluster_inst(acting[i]));
  }
}

/*
 * build a (sorted) summary of pg content for purposes of scrubbing
 * called while holding pg lock
 */ 
void PG::build_scrub_map(ScrubMap &map)
{
  dout(10) << "build_scrub_map" << dendl;

  map.valid_through = last_update_applied;
  epoch_t epoch = info.history.same_acting_since;

  unlock();

  // objects
  vector<sobject_t> ls;
  osd->store->collection_list(coll, ls);

  _scan_list(map, ls);
  lock();

  if (epoch != info.history.same_acting_since) {
    dout(10) << "scrub  pg changed, aborting" << dendl;
    return;
  }


  dout(10) << "PG relocked, finalizing" << dendl;

  // Catch up
  ScrubMap incr;
  build_inc_scrub_map(incr, map.valid_through);
  map.merge_incr(incr);

  // pg attrs
  osd->store->collection_getattrs(coll, map.attrs);

  // log
  osd->store->read(coll_t(), log_oid, 0, 0, map.logbl);
  dout(10) << " done.  pg log is " << map.logbl.length() << " bytes" << dendl;
}


/* 
 * build a summary of pg content changed starting after v
 * called while holding pg lock
 */
void PG::build_inc_scrub_map(ScrubMap &map, eversion_t v)
{
  map.valid_through = last_update_applied;
  map.incr_since = v;
  vector<sobject_t> ls;
  list<Log::Entry>::iterator p;
  if (v == log.tail) {
    p = log.log.begin();
  } else if (v > log.tail) {
    p = log.find_entry(v);
    p++;
  } else {
    assert(0);
  }
  
  for (; p != log.log.end(); p++) {
    if (p->is_update()) {
      ls.push_back(p->soid);
    } else if (p->is_delete()) {
      map.objects[p->soid];
      map.objects[p->soid].negative = 1;
    }
  }

  _scan_list(map, ls);
  // pg attrs
  osd->store->collection_getattrs(coll, map.attrs);

  // log
  osd->store->read(coll_t(), log_oid, 0, 0, map.logbl);
}

void PG::repair_object(const sobject_t& soid, ScrubMap::object *po, int bad_peer, int ok_peer)
{
  eversion_t v;
  bufferlist bv;
  bv.push_back(po->attrs[OI_ATTR]);
  object_info_t oi(bv);
  if (bad_peer != acting[0]) {
    peer_missing[bad_peer].add(soid, oi.version, eversion_t());
  } else {
    // We should only be scrubbing if the PG is clean.
    assert(waiting_for_missing_object.empty());

    missing.add(soid, oi.version, eversion_t());
    missing_loc[soid].insert(ok_peer);

    log.last_requested = eversion_t();
  }
  osd->queue_for_recovery(this);
}

void PG::scrub()
{
  ScrubMap scrubmap;
  int errors = 0, fixed = 0;
  bool repair = state_test(PG_STATE_REPAIR);
  const char *mode = repair ? "repair":"scrub";
  map<int,ScrubMap> received_maps;
  int waiting_on = 0;

  osd->map_lock.get_read();
  lock();
 
  epoch_t epoch = info.history.same_acting_since;

  if (!is_primary() || !is_active() || !is_clean()) {
    dout(10) << "scrub -- not primary or active or not clean" << dendl;
    clear_scrub_reserved();
    unlock();
    osd->map_lock.put_read();
    return;
  }

  dout(10) << "scrub start" << dendl;
  state_set(PG_STATE_SCRUBBING);
  update_stats();

  osd->sched_scrub_lock.Lock();
  if (scrub_reserved) {
    --(osd->scrubs_pending);
    assert(osd->scrubs_pending >= 0);
    scrub_reserved = false;
    scrub_reserved_peers.clear();
  }
  ++(osd->scrubs_active);
  osd->sched_scrub_lock.Unlock();

  // request maps from replicas
  for (unsigned i=1; i<acting.size(); i++) {
    _request_scrub_map(acting[i], eversion_t());
  }
  osd->map_lock.put_read();

  build_scrub_map(scrubmap);

  finalizing_scrub = true;
  while (last_update_applied != info.last_update) {
    wait();
    if (epoch != info.history.same_acting_since ||
	osd->is_stopping()) {
      dout(10) << "scrub  pg changed, aborting" << dendl;
      goto out;
    }
  }

  waiting_on = acting.size() - 1;
  while (waiting_on > 0) {
    while (peer_scrub_map.size() == 0) {
      wait();
      if (epoch != info.history.same_acting_since ||
	  osd->is_stopping()) {
	dout(10) << "scrub  pg changed, aborting" << dendl;
	goto out;
      }
    }


    for (map<int,ScrubMap>::iterator p = peer_scrub_map.begin();
	 p != peer_scrub_map.end();
	 peer_scrub_map.erase(p++)) {

      if (received_maps.count(p->first)) {
	received_maps[p->first].merge_incr(p->second);
      } else {
	received_maps[p->first] = p->second;
      }

      if (received_maps[p->first].valid_through == log.head) {
	waiting_on--;
      } else {
	// Need to request another incremental map
	_request_scrub_map(p->first, p->second.valid_through);
      }
    }

    if (scrubmap.valid_through != log.head) {
      ScrubMap incr;
      build_inc_scrub_map(incr, scrubmap.valid_through);
      scrubmap.merge_incr(incr);
    }
  }

  if (acting.size() > 1) {
    dout(10) << "scrub  comparing replica scrub maps" << dendl;

    // first, compare scrub maps
    vector<ScrubMap*> m(acting.size());
    m[0] = &scrubmap;
    for (unsigned i=1; i<acting.size(); i++)
      m[i] = &received_maps[acting[i]];
    map<sobject_t,ScrubMap::object>::iterator p[acting.size()];
    for (unsigned i=0; i<acting.size(); i++)
      p[i] = m[i]->objects.begin();
    
    int num_missing = 0;
    int num_bad = 0;
    
    while (1) {
      ScrubMap::object *po = 0;
      const sobject_t *psoid = 0;
      int pi = -1;
      bool anymissing = false;
      for (unsigned i=0; i<acting.size(); i++) {
	if (p[i] == m[i]->objects.end()) {
	  anymissing = true;
	  continue;
	}
	if (!po) {
	  psoid = &(p[i]->first);
	  po = &(p[i]->second);
	  pi = i;
	}
	else if (*psoid != p[i]->first) {
	  anymissing = true;
	  if (*psoid > p[i]->first) {
	    psoid = &(p[0]->first);
	    po = &(p[i]->second);
	    pi = i;
	  }
	}
      }
      if (!po) {
	break;
      }
      if (anymissing) {
	for (unsigned i=0; i<acting.size(); i++) {
<<<<<<< HEAD
	  if (p[i] == m[i]->objects.end() || *psoid != p[i]->first) {
	    ss << info.pgid << " " << mode << " osd" << acting[i] << " missing " << *psoid;
	    osd->get_logclient()->log(LOG_ERROR, ss);
=======
	  if (p[i] == m[i]->objects.end() || po->poid != p[i]->second.poid) {
	    osd->clog.error() << info.pgid << " " << mode << " osd"
	      << acting[i] << " missing " << po->poid << "\n";
>>>>>>> 027d5bfd
	    num_missing++;
	    
	    if (repair)
	      repair_object(*psoid, po, acting[i], acting[pi]);
	  } else
	    p[i]++;
	}
	continue;
      }
      
      // compare
      bool ok = true;
      for (unsigned i=1; i<acting.size(); i++) {
	bool peerok = true;
	if (po->size != p[i]->second.size) {
	  dout(0) << "scrub osd" << acting[i] << " " << *psoid
		  << " size " << p[i]->second.size << " != " << po->size << dendl;
<<<<<<< HEAD
	  ss << info.pgid << " " << mode << " osd" << acting[i] << " " << *psoid
	     << " size " << p[i]->second.size << " != " << po->size;
	  osd->get_logclient()->log(LOG_ERROR, ss);
=======
	  osd->clog.error() << info.pgid << " " << mode << " osd"
	      << acting[i] << " " << po->poid << " size " << p[i]->second.size
	      << " != " << po->size << "\n";
>>>>>>> 027d5bfd
	  peerok = ok = false;
	  num_bad++;
	}
	if (po->attrs.size() != p[i]->second.attrs.size()) {
<<<<<<< HEAD
	  dout(0) << "scrub osd" << acting[i] << " " << *psoid
		  << " attr count " << p[i]->second.attrs.size() << " != " << po->attrs.size() << dendl;
	  ss << info.pgid << " " << mode << " osd" << acting[i] << " " << *psoid
	     << " attr count " << p[i]->second.attrs.size() << " != " << po->attrs.size();
	  osd->get_logclient()->log(LOG_ERROR, ss);
=======
	  dout(0) << "scrub osd" << acting[i] << " " << po->poid
		  << " attr count " << p[i]->second.attrs.size() << " != " 
		  << po->attrs.size() << dendl;
	  osd->clog.error() << info.pgid << " " << mode << " osd"
	      << acting[i] << " " << po->poid
	      << " attr count " << p[i]->second.attrs.size()
	      << " != " << po->attrs.size() << "\n";
>>>>>>> 027d5bfd
	  peerok = ok = false;
	  num_bad++;
	}
	for (map<string,bufferptr>::iterator q = po->attrs.begin(); q != po->attrs.end(); q++) {
	  if (p[i]->second.attrs.count(q->first)) {
	    if (q->second.cmp(p[i]->second.attrs[q->first])) {
	      dout(0) << "scrub osd" << acting[i] << " " << *psoid
		      << " attr " << q->first << " value mismatch" << dendl;
<<<<<<< HEAD
	      ss << info.pgid << " " << mode << " osd" << acting[i] << " " << *psoid
		 << " attr " << q->first << " value mismatch";
	      osd->get_logclient()->log(LOG_ERROR, ss);
=======
	      osd->clog.error() << info.pgid << " " << mode << " osd"
		  << acting[i] << " " << po->poid
		  << " attr " << q->first << " value mismatch\n";
>>>>>>> 027d5bfd
	      peerok = ok = false;
	      num_bad++;
	    }
	  } else {
	    dout(0) << "scrub osd" << acting[i] << " " << *psoid
		    << " attr " << q->first << " missing" << dendl;
<<<<<<< HEAD
	    ss << info.pgid << " " << mode << " osd" << acting[i] << " " << *psoid
	       << " attr " << q->first << " missing";
	    osd->get_logclient()->log(LOG_ERROR, ss);
=======
	    osd->clog.error() << info.pgid << " " << mode << " osd"
	       << acting[i] << " " << po->poid << " attr " << q->first
	       << " missing" << "\n";
>>>>>>> 027d5bfd
	    peerok = ok = false;
	    num_bad++;
	  }
	}

	if (!peerok && repair)
	  repair_object(*psoid, po, acting[i], acting[pi]);
      }
      
      if (ok)
	dout(20) << "scrub  " << *psoid << " size " << po->size << " ok" << dendl;
      
      // next
      for (unsigned i=0; i<acting.size(); i++)
	p[i]++;
    }
    
    if (num_missing || num_bad) {
      stringstream ss;
      ss << info.pgid << " " << mode << " " << num_missing << " missing, "
	 << num_bad << " bad objects\n";
      *_dout << ss.str();
      _dout->flush();
      osd->clog.error(ss);
      state_set(PG_STATE_INCONSISTENT);
      if (repair)
	state_clear(PG_STATE_CLEAN);
    }
  }

  /*
  lock();
  if (epoch != info.history.same_acting_since) {
    dout(10) << "scrub  pg changed, aborting" << dendl;
    goto out;
  }
  */

  // discard peer scrub info.
  peer_scrub_map.clear();

  /*
  unlock();
  */

  // ok, do the pg-type specific scrubbing
  _scrub(scrubmap, errors, fixed);

  /*
  lock();
  if (epoch != info.history.same_acting_since) {
    dout(10) << "scrub  pg changed, aborting" << dendl;
    goto out;
  }
  */

  {
    stringstream oss;
    oss << info.pgid << " " << mode << " ";
    if (errors)
      oss << errors << " errors";
    else
      oss << "ok";
    if (repair)
      oss << ", " << fixed << " fixed";
    oss << "\n";
    if (errors)
      osd->clog.error(oss);
    else
      osd->clog.info(oss);
  }

  if (!(errors - fixed) && repair)
    state_clear(PG_STATE_INCONSISTENT);
  state_clear(PG_STATE_REPAIR);

  // finish up
  osd->unreg_last_pg_scrub(info.pgid, info.history.last_scrub_stamp);
  info.history.last_scrub = info.last_update;
  info.history.last_scrub_stamp = g_clock.now();
  osd->reg_last_pg_scrub(info.pgid, info.history.last_scrub_stamp);

  {
    ObjectStore::Transaction *t = new ObjectStore::Transaction;
    write_info(*t);
    int tr = osd->store->queue_transaction(&osr, t);
    assert(tr == 0);
  }

  share_pg_info();

 out:
  state_clear(PG_STATE_SCRUBBING);
  update_stats();

  // active -> nothing.
  osd->dec_scrubs_active();

  scrub_unreserve_replicas();
  
  dout(10) << "scrub done" << dendl;

  osd->take_waiters(waiting_for_active);

  finalizing_scrub = false;
  unlock();
}

void PG::share_pg_info()
{
  dout(10) << "share_pg_info" << dendl;

  // share new PG::Info with replicas
  for (unsigned i=1; i<acting.size(); i++) {
    int peer = acting[i];
    MOSDPGInfo *m = new MOSDPGInfo(osd->osdmap->get_epoch());
    m->pg_info.push_back(info);
    osd->cluster_messenger->send_message(m, osd->osdmap->get_cluster_inst(peer));
  }
}

/*
 * Share some of this PG's log with some replicas.
 *
 * The log will be shared from the current version (last_update) back to
 * 'oldver.'
 *
 * Updates peer_missing and peer_info.
 */
void PG::share_pg_log(const eversion_t &oldver)
{
  dout(10) << __func__ << dendl;

  assert(is_primary());

  vector<int>::const_iterator a = acting.begin();
  assert(a != acting.end());
  vector<int>::const_iterator end = acting.end();
  while (++a != end) {
    int peer(*a);
    MOSDPGLog *m = new MOSDPGLog(info.last_update.version, info);
    m->log.head = log.head;
    m->log.tail = log.tail;
    for (list<Log::Entry>::const_reverse_iterator i = log.log.rbegin();
	 i != log.log.rend();
	 ++i) {
      if (i->version <= oldver) {
	m->log.tail = i->version;
	break;
      }
      const Log::Entry &entry(*i);
      switch (entry.op) {
	case Log::Entry::LOST: {
	  PG::Missing& pmissing(peer_missing[peer]);
	  pmissing.add(entry.soid, entry.version, eversion_t());
	  break;
        }
	default: {
	  // To do this right, you need to figure out what impact this log
	  // entry has on the peer missing and the peer info
	  assert(0);
	  break;
        }
      }

      m->log.log.push_front(*i);
    }
    PG::Info& pinfo(peer_info[peer]);
    pinfo.last_update = log.head;
    // shouldn't move pinfo.log.tail
    pinfo.last_update = log.head;
    // no change in pinfo.last_complete

    m->missing = missing;
    osd->cluster_messenger->send_message(m, osd->osdmap->
					 get_cluster_inst(peer));
  }
}

unsigned int PG::Missing::num_missing() const
{
  return missing.size();
}

bool PG::Missing::have_missing() const
{
  return !missing.empty();
}

void PG::Missing::swap(Missing& o)
{
  missing.swap(o.missing);
  rmissing.swap(o.rmissing);
}

bool PG::Missing::is_missing(const sobject_t& oid) const
{
  return (missing.find(oid) != missing.end());
}

bool PG::Missing::is_missing(const sobject_t& oid, eversion_t v) const
{
  map<sobject_t, item>::const_iterator m = missing.find(oid);
  if (m == missing.end())
    return false;
  const Missing::item &item(m->second);
  if (item.need > v)
    return false;
  return true;
}

eversion_t PG::Missing::have_old(const sobject_t& oid) const
{
  map<sobject_t, item>::const_iterator m = missing.find(oid);
  if (m == missing.end())
    return eversion_t();
  const Missing::item &item(m->second);
  return item.have;
}

/*
 * this needs to be called in log order as we extend the log.  it
 * assumes missing is accurate up through the previous log entry.
 */
void PG::Missing::add_next_event(Log::Entry& e)
{
  if (e.is_update()) {
    if (e.prior_version == eversion_t()) {
      // new object.
      //assert(missing.count(e.soid) == 0);  // might already be missing divergent item.
      if (missing.count(e.soid))  // already missing divergent item
	rmissing.erase(missing[e.soid].need);
      missing[e.soid] = item(e.version, eversion_t());  // .have = nil
    } else if (missing.count(e.soid)) {
      // already missing (prior).
      //assert(missing[e.soid].need == e.prior_version);
      rmissing.erase(missing[e.soid].need);
      missing[e.soid].need = e.version;  // leave .have unchanged.
    } else {
      // not missing, we must have prior_version (if any)
      missing[e.soid] = item(e.version, e.prior_version);
    }
    rmissing[e.version] = e.soid;
  } else
    rm(e.soid, e.version);
}

void PG::Missing::add_event(Log::Entry& e)
{
  if (e.is_update()) {
    if (missing.count(e.soid)) {
      if (missing[e.soid].need >= e.version)
	return;   // already missing same or newer.
      // missing older, revise need
      rmissing.erase(missing[e.soid].need);
      missing[e.soid].need = e.version;
    } else
      // not missing => have prior_version (if any)
      missing[e.soid] = item(e.version, e.prior_version);
    rmissing[e.version] = e.soid;
  } else
    rm(e.soid, e.version);
}

void PG::Missing::revise_need(sobject_t oid, eversion_t need)
{
  if (missing.count(oid)) {
    rmissing.erase(missing[oid].need);
    missing[oid].need = need;            // no not adjust .have
  } else {
    missing[oid] = item(need, eversion_t());
  }
  rmissing[need] = oid;
}

void PG::Missing::add(const sobject_t& oid, eversion_t need, eversion_t have)
{
  missing[oid] = item(need, have);
  rmissing[need] = oid;
}

void PG::Missing::rm(const sobject_t& oid, eversion_t when)
{
  if (missing.count(oid) && missing[oid].need < when) {
    rmissing.erase(missing[oid].need);
    missing.erase(oid);
  }
}

void PG::Missing::got(const sobject_t& oid, eversion_t v)
{
  assert(missing.count(oid));
  assert(missing[oid].need <= v);
  rmissing.erase(missing[oid].need);
  missing.erase(oid);
}

void PG::Missing::got(const std::map<sobject_t, Missing::item>::iterator &m)
{
  rmissing.erase(m->second.need);
  missing.erase(m);
}

ostream& operator<<(ostream& out, const PG& pg)
{
  out << "pg[" << pg.info
      << " " << pg.up;
  if (pg.acting != pg.up)
    out << "/" << pg.acting;
  out << " r=" << pg.get_role();

  if (pg.is_active() &&
      pg.last_update_ondisk != pg.info.last_update)
    out << " luod=" << pg.last_update_ondisk;

  if (pg.recovery_ops_active)
    out << " rops=" << pg.recovery_ops_active;

  if (pg.log.tail != pg.info.log_tail ||
      pg.log.head != pg.info.last_update)
    out << " (info mismatch, " << pg.log << ")";

  if (pg.log.log.empty()) {
    // shoudl it be?
    if (pg.log.head.version - pg.log.tail.version != 0) {
      out << " (log bound mismatch, empty)";
    }
  } else {
    if (((pg.log.log.begin()->version.version <= pg.log.tail.version) &&  // sloppy check
         !pg.log.backlog) ||
        (pg.log.log.rbegin()->version.version != pg.log.head.version)) {
      out << " (log bound mismatch, actual=["
	  << pg.log.log.begin()->version << ","
	  << pg.log.log.rbegin()->version << "]";
      //out << "len=" << pg.log.log.size();
      out << ")";
    }
  }

  if (pg.last_complete_ondisk != pg.info.last_complete)
    out << " lcod " << pg.last_complete_ondisk;

  if (pg.get_role() == 0) {
    out << " mlcod " << pg.min_last_complete_ondisk;
    if (!pg.have_master_log)
      out << " !hml";
  }

  out << " " << pg_state_string(pg.get_state());

  //out << " (" << pg.log.tail << "," << pg.log.head << "]";
  if (pg.missing.num_missing()) {
    out << " m=" << pg.missing.num_missing();
    if (pg.is_primary()) {
      int unfound = pg.get_num_unfound();
      if (unfound)
	out << " u=" << unfound;
    }
  }
  if (pg.snap_trimq.size())
    out << " snaptrimq=" << pg.snap_trimq;

  if (pg.deleting)
    out << " DELETING";
  out << "]";


  return out;
}<|MERGE_RESOLUTION|>--- conflicted
+++ resolved
@@ -3192,15 +3192,8 @@
       }
       if (anymissing) {
 	for (unsigned i=0; i<acting.size(); i++) {
-<<<<<<< HEAD
 	  if (p[i] == m[i]->objects.end() || *psoid != p[i]->first) {
-	    ss << info.pgid << " " << mode << " osd" << acting[i] << " missing " << *psoid;
-	    osd->get_logclient()->log(LOG_ERROR, ss);
-=======
-	  if (p[i] == m[i]->objects.end() || po->poid != p[i]->second.poid) {
-	    osd->clog.error() << info.pgid << " " << mode << " osd"
-	      << acting[i] << " missing " << po->poid << "\n";
->>>>>>> 027d5bfd
+	    osd->clog.error() << info.pgid << " " << mode << " osd" << acting[i] << " missing " << *psoid;
 	    num_missing++;
 	    
 	    if (repair)
@@ -3218,34 +3211,16 @@
 	if (po->size != p[i]->second.size) {
 	  dout(0) << "scrub osd" << acting[i] << " " << *psoid
 		  << " size " << p[i]->second.size << " != " << po->size << dendl;
-<<<<<<< HEAD
-	  ss << info.pgid << " " << mode << " osd" << acting[i] << " " << *psoid
+	  osd->clog.error() << info.pgid << " " << mode << " osd" << acting[i] << " " << *psoid
 	     << " size " << p[i]->second.size << " != " << po->size;
-	  osd->get_logclient()->log(LOG_ERROR, ss);
-=======
-	  osd->clog.error() << info.pgid << " " << mode << " osd"
-	      << acting[i] << " " << po->poid << " size " << p[i]->second.size
-	      << " != " << po->size << "\n";
->>>>>>> 027d5bfd
 	  peerok = ok = false;
 	  num_bad++;
 	}
 	if (po->attrs.size() != p[i]->second.attrs.size()) {
-<<<<<<< HEAD
 	  dout(0) << "scrub osd" << acting[i] << " " << *psoid
 		  << " attr count " << p[i]->second.attrs.size() << " != " << po->attrs.size() << dendl;
-	  ss << info.pgid << " " << mode << " osd" << acting[i] << " " << *psoid
-	     << " attr count " << p[i]->second.attrs.size() << " != " << po->attrs.size();
-	  osd->get_logclient()->log(LOG_ERROR, ss);
-=======
-	  dout(0) << "scrub osd" << acting[i] << " " << po->poid
-		  << " attr count " << p[i]->second.attrs.size() << " != " 
-		  << po->attrs.size() << dendl;
-	  osd->clog.error() << info.pgid << " " << mode << " osd"
-	      << acting[i] << " " << po->poid
-	      << " attr count " << p[i]->second.attrs.size()
-	      << " != " << po->attrs.size() << "\n";
->>>>>>> 027d5bfd
+	  osd->clog.error() << info.pgid << " " << mode << " osd" << acting[i] << " " << *psoid
+			    << " attr count " << p[i]->second.attrs.size() << " != " << po->attrs.size();
 	  peerok = ok = false;
 	  num_bad++;
 	}
@@ -3254,30 +3229,16 @@
 	    if (q->second.cmp(p[i]->second.attrs[q->first])) {
 	      dout(0) << "scrub osd" << acting[i] << " " << *psoid
 		      << " attr " << q->first << " value mismatch" << dendl;
-<<<<<<< HEAD
-	      ss << info.pgid << " " << mode << " osd" << acting[i] << " " << *psoid
-		 << " attr " << q->first << " value mismatch";
-	      osd->get_logclient()->log(LOG_ERROR, ss);
-=======
-	      osd->clog.error() << info.pgid << " " << mode << " osd"
-		  << acting[i] << " " << po->poid
-		  << " attr " << q->first << " value mismatch\n";
->>>>>>> 027d5bfd
+	      osd->clog.error() << info.pgid << " " << mode << " osd" << acting[i] << " " << *psoid
+				<< " attr " << q->first << " value mismatch";
 	      peerok = ok = false;
 	      num_bad++;
 	    }
 	  } else {
 	    dout(0) << "scrub osd" << acting[i] << " " << *psoid
 		    << " attr " << q->first << " missing" << dendl;
-<<<<<<< HEAD
-	    ss << info.pgid << " " << mode << " osd" << acting[i] << " " << *psoid
+	    osd->clog.error() << info.pgid << " " << mode << " osd" << acting[i] << " " << *psoid
 	       << " attr " << q->first << " missing";
-	    osd->get_logclient()->log(LOG_ERROR, ss);
-=======
-	    osd->clog.error() << info.pgid << " " << mode << " osd"
-	       << acting[i] << " " << po->poid << " attr " << q->first
-	       << " missing" << "\n";
->>>>>>> 027d5bfd
 	    peerok = ok = false;
 	    num_bad++;
 	  }
