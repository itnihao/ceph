--- conflicted
+++ resolved
@@ -605,9 +605,6 @@
   return 0;
 }
 
-<<<<<<< HEAD
-int RGWHandler_REST_SWIFT::init(RGWRados *store, struct req_state *state, FCGX_Request *fcgx)
-=======
 int RGWHandler_ObjStore_SWIFT::validate_bucket_name(const string& bucket)
 {
   int ret = RGWHandler_ObjStore::validate_bucket_name(bucket);
@@ -652,7 +649,6 @@
 }
 
 int RGWHandler_ObjStore_SWIFT::init_from_header(struct req_state *s)
->>>>>>> 3091b5f5
 {
   string req;
   string first;
@@ -730,7 +726,7 @@
   return 0;
 }
 
-int RGWHandler_ObjStore_SWIFT::init(struct req_state *s, RGWClientIO *cio)
+int RGWHandler_ObjStore_SWIFT::init(RGWRados *store, struct req_state *s, RGWClientIO *cio)
 {
   dout(10) << "s->object=" << (s->object ? s->object : "<NULL>") << " s->bucket=" << (s->bucket_name ? s->bucket_name : "<NULL>") << dendl;
 
@@ -745,7 +741,7 @@
 
   s->dialect = "swift";
 
-  return RGWHandler_ObjStore::init(s, cio);
+  return RGWHandler_ObjStore::init(store, s, cio);
 }
 
 
@@ -760,9 +756,5 @@
   if (!s->object)
     return new RGWHandler_ObjStore_Bucket_SWIFT;
 
-<<<<<<< HEAD
-  return RGWHandler_REST::init(store, state, fcgx);
-=======
   return new RGWHandler_ObjStore_Obj_SWIFT;
->>>>>>> 3091b5f5
 }